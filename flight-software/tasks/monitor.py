<<<<<<< HEAD
from tasks.template_task import DebugTask


class Task(DebugTask):

    name = "MONITOR"
    ID = 0x00

    async def main_task(self):
        print(f"[{self.ID}][{self.name}] I am supposed to monitor the system.")
=======
from tasks.template_task import DebugTask
import gc


class Task(DebugTask):

    name = "MONITOR"
    ID = 0x00

    async def main_task(self):
        print(f"[{self.ID}][{self.name}] {gc.mem_free()} free bytes in memory")
>>>>>>> 747a56a0
<|MERGE_RESOLUTION|>--- conflicted
+++ resolved
@@ -1,15 +1,3 @@
-<<<<<<< HEAD
-from tasks.template_task import DebugTask
-
-
-class Task(DebugTask):
-
-    name = "MONITOR"
-    ID = 0x00
-
-    async def main_task(self):
-        print(f"[{self.ID}][{self.name}] I am supposed to monitor the system.")
-=======
 from tasks.template_task import DebugTask
 import gc
 
@@ -20,5 +8,4 @@
     ID = 0x00
 
     async def main_task(self):
-        print(f"[{self.ID}][{self.name}] {gc.mem_free()} free bytes in memory")
->>>>>>> 747a56a0
+        print(f"[{self.ID}][{self.name}] {gc.mem_free()} free bytes in memory")