"""
MIT License

Copyright (c) 2023 Thomas Damiani

Permission is hereby granted, free of charge, to any person obtaining a copy
of this software and associated documentation files (the "Software"), to deal
in the Software without restriction, including without limitation the rights
to use, copy, modify, merge, publish, distribute, sublicense, and/or sell
copies of the Software, and to permit persons to whom the Software is
furnished to do so, subject to the following conditions:

The above copyright notice and this permission notice shall be included in all
copies or substantial portions of the Software.

THE SOFTWARE IS PROVIDED "AS IS", WITHOUT WARRANTY OF ANY KIND, EXPRESS OR
IMPLIED, INCLUDING BUT NOT LIMITED TO THE WARRANTIES OF MERCHANTABILITY,
FITNESS FOR A PARTICULAR PURPOSE AND NONINFRINGEMENT. IN NO EVENT SHALL THE
AUTHORS OR COPYRIGHT HOLDERS BE LIABLE FOR ANY CLAIM, DAMAGES OR OTHER
LIABILITY, WHETHER IN AN ACTION OF CONTRACT, TORT OR OTHERWISE, ARISING FROM,
OUT OF OR IN CONNECTION WITH THE SOFTWARE OR THE USE OR OTHER DEALINGS IN THE
SOFTWARE.
"""

"""
CircuitPython driver for the OPT4001 ALS
    SOT-5X3 variant and PicoStar variant

**Authors**
Thomas Damiani

**Sofware Requirements**

* Adafruit CircuitPython Firmware (8.0.5+)
    https://github.com/adafruit/circuitpython/releases/tag/8.0.5
* Adafruit Bus Device Library
    https://github.com/adafruit/Adafruit_CircuitPython_BusDevice
* Adafruit Register Library
    https://github.com/adafruit/Adafruit_CircuitPython_Register
"""

import time
<<<<<<< HEAD
from micropython import const
=======

# from micropython import const

>>>>>>> e628654f
from adafruit_bus_device.i2c_device import I2CDevice
from adafruit_register.i2c_bits import RWBits
from adafruit_register.i2c_bit import ROBit, RWBit

from .diagnostics.diagnostics import Diagnostics

try:
    from typing_extensions import Literal
except ImportError:
    pass

# Registers as descirbed in page 25 of datasheet
<<<<<<< HEAD
RESULT_H        = const(0x00)
RESULT_L        = const(0x01)
FIFO_0_H        = const(0x02)
FIFO_0_L        = const(0x03)
FIFO_1_H        = const(0x04)
FIFO_1_L        = const(0x05)
FIFO_2_H        = const(0x06)
FIFO_2_L        = const(0x07)
THRESHOLD_L     = const(0x08)
THRESHOLD_H     = const(0x09)
CONFIGURATION   = const(0x0A)
FLAGS           = const(0x0C)
DEVICE_ID       = const(0x11)
=======
RESULT_H = 0x00
RESULT_L = 0x01
FIFO_0_H = 0x02
FIFO_0_L = 0x03
FIFO_1_H = 0x04
FIFO_1_L = 0x05
FIFO_2_H = 0x06
FIFO_2_L = 0x07
THRESHOLD_L = 0x08
THRESHOLD_H = 0x09
CONFIGURATION = 0x0A
FLAGS = 0x0C
DEVICE_ID = 0x11
>>>>>>> e628654f

# package type
SOT_5X3 = const(0)
PICOSTAR = const(1)

<<<<<<< HEAD
class OPT4001(Diagnostics):
=======

class OPT4001:
>>>>>>> e628654f
    """
    Driver for the OPT4001 ambient light sensor

    Positional Arguments
    ++++++++++++++++++++

    **i2c_bus**

    Type - busio.I2C.\n
    The i2c_bus you are using for I2C communication.

    **address**

    The i2c address of the sun sensor you are using. the default is 0x44

    Keyword Arguments
    +++++++++++++++++

    * bold value is the default value

    **quick_wakeup**

    wakeup mode from Standby in one-shot mode. True activates quick Wake-up which
    gets out of standby faster as the cost of larger power consumption.

    +-------------------------------+-----------------------+
    | True                          | **False**             |
    +-------------------------------+-----------------------+
    | active                        | **inactive**          |
    +-------------------------------+-----------------------+


    **lux_range**

    the range which the result register will use to return a result

    +-----------+-----------+-----------+-----------+-----------+
    | 0         | 1         | 2         | 3         | 4         |
    +-----------+-----------+-----------+-----------+-----------+
    | 459 lux   | 918 lux   | 1.8 klux  | 3.7 klux  | 7.3 klux  |
    +-----------+-----------+-----------+-----------+-----------+
    +-----------+-----------+-----------+-----------+-----------+
    | 5         | 6         | 7         | 8         | **12**    |
    +-----------+-----------+-----------+-----------+-----------+
    | 14.7 klux | 29.4 klux | 58.7 klux | 117.4 klux| **auto**  |
    +-----------+-----------+-----------+-----------+-----------+

    **conversion_time**

    How long the device will take to be ready with the next measurement

    +-----------+-----------+-----------+-----------+-----------+-----------+
    | 0         | 1         | 2         | 3         | 4         | 5         |
    +-----------+-----------+-----------+-----------+-----------+-----------+
    | 600us     | 1ms       | 1.8ms     | 3.4ms     | 6.5ms     | 12.7ms    |
    +-----------+-----------+-----------+-----------+-----------+-----------+
    +-----------+-----------+-----------+-----------+-----------+-----------+
    | 6         | 7         | **8**     | 9         | 10        | 11        |
    +-----------+-----------+-----------+-----------+-----------+-----------+
    | 25ms      | 50ms      | **100ms** | 200ms     | 400ms     | 800ms     |
    +-----------+-----------+-----------+-----------+-----------+-----------+

    **Operating Mode**

    what mode the sensor will operate in

    +-----------+-----------+-----------+-----------+
    | **0**     | 1         | 2         | 3         |
    +-----------+-----------+-----------+-----------+
    | **Power   | Forced    | One-shot  | continuous|
    | Down**    | auto-range|           |           |
    |           | One-shot  |           |           |
    +-----------+-----------+-----------+-----------+

    **Latch**

    which interrupt mechanism the sensor will use when an interrupt is needed. Interrupt
    reporting mechanisms as described in page 14 and 15 of the datasheet\n

    +-------------------------------+-----------------------+
    | True                          | **False**             |
    +-------------------------------+-----------------------+
    | Transparent hysteresis mode   |**Latched window mode**|
    +-------------------------------+-----------------------+

    **int_pol**

    INT pin polarity

    +-------------------------------+-----------------------+
    | True                          | **False**             |
    +-------------------------------+-----------------------+
    | Active High                   | **Active Low**        |
    +-------------------------------+-----------------------+

    **fault_count**

    describes how many consecutive faults are required to trigger the theshold mechanisms.\n
    +------------+-----------+-----------+-----------+-----------+
    |input       | **0**     | 1         | 2         | 3         |
    +------------+-----------+-----------+-----------+-----------+
    |fault count | **one**   | two       | four      | eight     |
    +------------+-----------+-----------+-----------+-----------+

    **package**

    what package your ambient sun sensor is using\n
    **0 - SOT-5x3**\n
    1 - PicoStar
    """

    # Configuration settings
    # Locations of these bits are descirbed in page 30 and 31 of the datasheet
    quick_wakeup = RWBit(CONFIGURATION, 15, register_width=2, lsb_first=False)
    lux_range = RWBits(4, CONFIGURATION, 10, register_width=2, lsb_first=False)
    conversion_time = RWBits(4, CONFIGURATION, 6, register_width=2, lsb_first=False)
    operating_mode = RWBits(2, CONFIGURATION, 4, register_width=2, lsb_first=False)
    latch = RWBit(CONFIGURATION, 3, register_width=2, lsb_first=False)
    int_pol = RWBit(CONFIGURATION, 2, register_width=2, lsb_first=False)
    fault_count = RWBits(2, CONFIGURATION, 0, register_width=2, lsb_first=False)

    # flags
    overload_flag = ROBit(FLAGS, 3, register_width=2, lsb_first=False)
    conversion_ready_flag = ROBit(FLAGS, 2, register_width=2, lsb_first=False)
    flag_h = ROBit(FLAGS, 1, register_width=2, lsb_first=False)
    flag_L = ROBit(FLAGS, 0, register_width=2, lsb_first=False)

    def __init__(
        self,
        i2c_bus: I2C,
        address: int = 0x44,
        package: int = 0,
        quick_wakeup: bool = False,
        lux_range: int = 0b1100,
        conversion_time: int = 0b1000,
        operating_mode: int = 0b00,
        latch: bool = True,
        int_pol: bool = False,
        fault_count: int = 0b00,
    ) -> "OPT4001":

        self.i2c_device = I2CDevice(i2c_bus, address)
        """
        i2c_device: and I2CDevice initialized using the input i2c_bus and address
        """

        self.quick_wakeup = quick_wakeup
        """
        quick_wakeup: wakeup mode from Standby in one-shot mode. True activates quick Wake-up which
        gets out of standby faster as the cost of larger power consumption.

        """

        self.lux_range = lux_range
        """
        Lux range: the range which the result will use to return a result\n
        | 0         | 1         | 2         | 3         | 4         | 5         |
        | 459lux    | 918lux    | 1.8klux   | 3.7klux   | 7.3klux   | 14.7klux  |

        | 6         | 7         | 8         | 12        |
        | 29.4klux  | 58.7klux  | 117.4klux | auto      |
        """

        self.conversion_time = conversion_time
        """
        Conversion Time: How long the device will take to be ready with the next measurement\n
        | 0         | 1         | 2         | 3         | 4         | 5         |
        | 600us     | 1ms       | 1.8ms     | 3.4ms     | 6.5ms     | 12.7ms    |

        | 6         | 7         | 8         | 9         | 10        | 11        |
        | 25ms      | 50ms      | 100ms     | 200ms     | 400ms     | 800ms     |
        """

        self.operating_mode = operating_mode
        """
        Operating Mode\n
        0: Power Down\n
        1: Forced Auto-range One-shot\n
        2: One-shot\n
        3: Continuous\n
        """

        self.latch = latch
        """
        Interrupt reporting mechanisms as described in page 14 and 15 of the datasheet\n
        0: Transparent hysteresis mode\n
        1: Latched window mode\n
        """

        self.int_pol = int_pol
        """
        INT pin polarity\n
        0: Active Low\n
        1: Active High\n
        """

        self.fault_count = fault_count
        """
        Fault count describes how many consecutive faults are required to trigger the theshold
        mechanisms.\n
        0: one fault\n
        1: two faults\n
        2: four faults\n
        3: eight faults\n
        """

        self.package = package
        """
        if your device is Picostar (1) or SOT-5x3 (0)

        """

        self.buf = bytearray(3)

        # check that the ID of the device matches what the datasheet says the ID should be
        if not self.check_id():
            raise RuntimeError("Could not read device id")
        
        super().__init__()

    def read_u16(self, addr) -> None:
        # first write will be to the address register
        self.buf[0] = addr
        with self.i2c_device as i2c:
            # write to the address register, then read from register into buffer[0] and buffer[1]
            i2c.write_then_readinto(self.buf, self.buf, out_end=1, in_start=0)

    def check_id(self) -> bool:
        # first check that DIDL == 0
        self.read_u16(DEVICE_ID)
        DIDL = (self.buf[0] >> 4) & ((1 << 2) - 1)  # 13-12
        if not DIDL == 0:
            return False

        # second check that DIDH == 0x121
        DIDH = self.buf[0] & ((1 << 4) - 1)  # 11-8
        DIDH = (DIDH << 8) + self.buf[1]  # add 7-0
        if not (DIDH == 0x121):
            return False

        return True

    def get_exp_msb(self, register) -> tuple:
        # read register into buffer
        self.read_u16(register)

        # separate each component
        exponent = (self.buf[0] >> 4) & ((1 << 4) - 1)  # 15-12

        result_msb = self.buf[0] & ((1 << 4) - 1)  # 11-8
        result_msb = result_msb << 8  # pad
        result_msb += self.buf[1]  # add 7-0

        return exponent, result_msb

    def get_lsb_counter_crc(self, register) -> tuple:
        # read register into buffer
        self.read_u16(register)

        # separate each component
        result_lsb = self.buf[0]  # 15-8
        counter = (self.buf[1] >> 4) & ((1 << 4) - 1)  # 7-4
        crc = self.buf[1] & ((1 << 4) - 1)  # 3-0

        return result_lsb, counter, crc

    def calc_lux(self, exponent, result_msb, result_lsb) -> float:
        mantissa = (result_msb << 8) + result_lsb
        adc_codes = mantissa << exponent

        if self.package == PICOSTAR:
            lux = adc_codes * 0.0003125
        if self.package == SOT_5X3:
            lux = adc_codes * 0.0004375

        return lux

    def result_of_addr(self, just_lux) -> list:
        """
        Gets Lux value from the result register. returns lux value as a float.
        If just_lux is false the counter and crc bits will be added and a tuple of the
        3 measurements will be returned
        """

        # wait for conversion to be ready
        start_time = time.monotonic() + 1.1
        while time.monotonic() < start_time:
            if self.conversion_ready_flag:
                break
            time.sleep(0.001)

        """
        15-12: EXPONENT
        11-0: RESULT_MSB
        """
        exponent, result_msb = self.get_exp_msb(RESULT_H)

        """
        15-8: RESULT_LSB
        7-4: COUNTER
        3-0: CRC

        Calculation for the CRC bits are as follows
        E = exponent
        R = result
        C = counter
        X[0]=XOR(E[3:0],R[19:0],C[3:0]) XOR of all bits
        X[1]=XOR(C[1],C[3],R[1],R[3],R[5],R[7],R[9],R[11],R[13],R[15],R[17],R[19],E[1],E[3])
        X[2]=XOR(C[3],R[3],R[7],R[11],R[15],R[19],E[3])
        X[3]=XOR(R[3],R[11],R[19])
        """
        result_lsb, counter, crc = self.get_lsb_counter_crc(RESULT_L)

        # equations from pages 17 and 18 of datasheet
        mantissa = (result_msb << 8) + result_lsb
        adc_codes = mantissa << exponent
        lux = adc_codes * 0.0004375

        return lux if just_lux else lux, counter, crc

    def read_from_fifo(self, register_high, regist_low, just_lux):
        """
        Gets Lux value from sepcified FIFO register. returns lux value as a float.
        If just_lux is false the counter and crc bits will be added and a tuple of the
        3 measurements will be returned
        """

        """
        15-12: EXPONENT
        11-0: RESULT_MSB
        """
        exponent, result_msb = self.get_exp_msb(register_high)

        """
        15-8: RESULT_LSB
        7-4: COUNTER
        3-0: CRC
        """
        result_lsb, counter, crc = self.get_lsb_counter_crc(regist_low)

        # equations from pages 17 and 18 of datasheet
        mantissa = (result_msb << 8) + result_lsb
        adc_codes = mantissa << exponent
        lux = adc_codes * 0.0004375

        return lux if just_lux else lux, counter, crc

    @property
    def lux(self) -> float:
        """
        Reads out JUST the lux value from the result register. The lux is calculated from the
        0x00 register and the 8 most significant bits of the 0x01 register.

        From the 0x00 register bits 15-12 are the EXPONENT (E), while bits 11-0 are the RESULT_MSB. From
        the 0x01 register bits 15-8 are the RESULT_LSB.

        lux is calculated via:

        lux = (((RESULT_MSB << 8) + RESULT_LSB) << EXPONENT) * 437.5E-6
        """
        return self.result_of_addr(True)

    @property
    def result(self) -> tuple:
        """
        Returns, as a tuple, the lux calculated from the register, the counter, and the crc bits

        The Lux is calculated in the same way as the lux property. Refer to the lux property function for
        a detailed description of the calculation.

        The counter will count from 0 to 15 and then restart at 0 again. It is for knowing you have
        successive measurements.

        The CRC bits are for ensuring you are recieving the proper bits over your channel. The calcuation
        for these bits is as follows:
        E = exponent bits
        R = result bits
        C = counter bits

        X[0]
            XOR ( E[3:0],R[19:0],C[3:0]) XOR of all bits
        X[1]
            XOR ( C[1], C[3], R[1], R[3], R[5], R[7], R[9], R[11], R[13], R[15], R[17], R[19], E[1], E[3])
        X[2]
            XOR ( C[3], R[3], R[7], R[11], R[15], R[19], E[3])
        X[3]
            XOR ( R[3], R[11], R[19])
        """
        return self.result_of_addr(False)

    def read_lux_FIFO(self, id: Literal[0, 1, 2]) -> float:
        """
        Reads just the lux from the FIFO<id> register identically to the lux property. Returns the
        calculated lux value as a float
        """
        channels = {
            0: (FIFO_0_H, FIFO_0_L),
            1: (FIFO_1_H, FIFO_1_L),
            2: (FIFO_2_H, FIFO_2_L),
        }
        register_h, register_l = channels[id]
        return self.read_from_fifo(register_h, register_l, True)

    def read_result_FIFO(self, id: Literal[0, 1, 2]) -> tuple:
        """
        Reads the result from the FIFO<id> register identically to the result property. Returns the
        calculated values as a tuple.
        """
        channels = {
            0: (FIFO_0_H, FIFO_0_L),
            1: (FIFO_1_H, FIFO_1_L),
            2: (FIFO_2_H, FIFO_2_L),
        }
        register_h, register_l = channels[id]
        return self.read_from_fifo(register_h, register_l, False)

######################### DIAGNOSTICS #########################
    
    def __check_id_test(self) -> int:
        """Checks the opt4001 id to ensure that we can interface with the devices
        
        :return: True if read successful, otherwise false
        """
        if not self.check_id():
            return Diagnostics.OPT4001_ID_CHECK_FAILED
        
        return Diagnostics.NOERROR
    
    def __read_counter_crc_test(self) -> int:
        """_read_counter_crc_test: Checks if the crc counter functions properly

        :return: True if pass, otherwise false
        """
        _, counter, _ = self.get_lsb_counter_crc(self.RESULT_L) #looking at register 1
        if not ((0 <= counter) and (counter <= 15)):
            return Diagnostics.OPT4001_CRC_COUNTER_TEST_FAILED
        
        return Diagnostics.NOERROR

    def run_diagnostics(self) -> list[int] | None:
        """run_diagnostic_test: Run all tests for the component

        :return: List of error codes
        """
        error_list = []

        error_list.append(self.__check_id_test())
        error_list.append(self.__read_counter_crc_test())

        error_list = list(set(error_list))

        if not Diagnostics.NOERROR in error_list:
            self.errors_present = True

        return error_list<|MERGE_RESOLUTION|>--- conflicted
+++ resolved
@@ -40,13 +40,7 @@
 """
 
 import time
-<<<<<<< HEAD
 from micropython import const
-=======
-
-# from micropython import const
-
->>>>>>> e628654f
 from adafruit_bus_device.i2c_device import I2CDevice
 from adafruit_register.i2c_bits import RWBits
 from adafruit_register.i2c_bit import ROBit, RWBit
@@ -59,7 +53,6 @@
     pass
 
 # Registers as descirbed in page 25 of datasheet
-<<<<<<< HEAD
 RESULT_H        = const(0x00)
 RESULT_L        = const(0x01)
 FIFO_0_H        = const(0x02)
@@ -73,32 +66,12 @@
 CONFIGURATION   = const(0x0A)
 FLAGS           = const(0x0C)
 DEVICE_ID       = const(0x11)
-=======
-RESULT_H = 0x00
-RESULT_L = 0x01
-FIFO_0_H = 0x02
-FIFO_0_L = 0x03
-FIFO_1_H = 0x04
-FIFO_1_L = 0x05
-FIFO_2_H = 0x06
-FIFO_2_L = 0x07
-THRESHOLD_L = 0x08
-THRESHOLD_H = 0x09
-CONFIGURATION = 0x0A
-FLAGS = 0x0C
-DEVICE_ID = 0x11
->>>>>>> e628654f
 
 # package type
 SOT_5X3 = const(0)
 PICOSTAR = const(1)
 
-<<<<<<< HEAD
 class OPT4001(Diagnostics):
-=======
-
-class OPT4001:
->>>>>>> e628654f
     """
     Driver for the OPT4001 ambient light sensor
 
