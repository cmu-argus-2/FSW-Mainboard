import time

from apps.telemetry.constants import IMU_IDX
from core import DataHandler as DH
from core import TemplateTask
from core import state_manager as SM
from core.states import STATES
from hal.configuration import SATELLITE


class Task(TemplateTask):

    # To be removed - kept until proper logging is implemented
    """data_keys = [
        "time",
        "accel_x",
        "accel_y",
        "accel_z",
        "mag_x",
        "mag_y",
        "mag_z",
        "gyro_x",
        "gyro_y",
        "gyro_z",
    ]"""

    # pre-allocation
    log_data = [0.0] * 10
    log_print_counter = 0

    def __init__(self, id):
        super().__init__(id)
        self.name = "IMU"

    async def main_task(self):
        if SM.current_state == STATES.NOMINAL:

            if not DH.data_process_exists("imu"):
                DH.register_data_process("imu", "Lfffffffff", True, data_limit=100000, write_interval=5)

            if SATELLITE.IMU_AVAILABLE:
                accel = SATELLITE.IMU.accel()
                mag = SATELLITE.IMU.mag()
                gyro = SATELLITE.IMU.gyro()

                # Replace data in the pre-allocated list
                self.log_data[IMU_IDX.TIME_IMU] = int(time.time())
                self.log_data[IMU_IDX.ACCEL_X] = accel[0]
                self.log_data[IMU_IDX.ACCEL_Y] = accel[1]
                self.log_data[IMU_IDX.ACCEL_Z] = accel[2]
                self.log_data[IMU_IDX.MAGNETOMETER_X] = mag[0]
                self.log_data[IMU_IDX.MAGNETOMETER_Y] = mag[1]
                self.log_data[IMU_IDX.MAGNETOMETER_Z] = mag[2]
                self.log_data[IMU_IDX.GYROSCOPE_X] = gyro[0]
                self.log_data[IMU_IDX.GYROSCOPE_Y] = gyro[1]
                self.log_data[IMU_IDX.GYROSCOPE_Z] = gyro[2]

                DH.log_data("imu", self.log_data)

            self.log_print_counter += 1
            if self.log_print_counter % 2 == 0:
                # self.log_info(f"{dict(zip(self.data_keys, self.log_data))}")
                self.log_print_counter = 0
<<<<<<< HEAD
                self.log_info(f"(mag, gyro): {self.log_data[IMU_IDX.MAGNETOMETER_X:IMU_IDX.GYROSCOPE_Z+1]}")
=======
                self.log_info(f"gyro: {self.log_data[IMU_IDX.GYROSCOPE_X:IMU_IDX.GYROSCOPE_Z + 1]}")
                self.log_info(f"mag: {self.log_data[IMU_IDX.MAGNETOMETER_X:IMU_IDX.MAGNETOMETER_Z + 1]}")
>>>>>>> a35a7953
<|MERGE_RESOLUTION|>--- conflicted
+++ resolved
@@ -61,9 +61,5 @@
             if self.log_print_counter % 2 == 0:
                 # self.log_info(f"{dict(zip(self.data_keys, self.log_data))}")
                 self.log_print_counter = 0
-<<<<<<< HEAD
-                self.log_info(f"(mag, gyro): {self.log_data[IMU_IDX.MAGNETOMETER_X:IMU_IDX.GYROSCOPE_Z+1]}")
-=======
                 self.log_info(f"gyro: {self.log_data[IMU_IDX.GYROSCOPE_X:IMU_IDX.GYROSCOPE_Z + 1]}")
-                self.log_info(f"mag: {self.log_data[IMU_IDX.MAGNETOMETER_X:IMU_IDX.MAGNETOMETER_Z + 1]}")
->>>>>>> a35a7953
+                self.log_info(f"mag: {self.log_data[IMU_IDX.MAGNETOMETER_X:IMU_IDX.MAGNETOMETER_Z + 1]}")