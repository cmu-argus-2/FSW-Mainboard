--- conflicted
+++ resolved
@@ -29,14 +29,10 @@
                 DH.register_data_process("thermal", "LHHH", True, data_limit=100000, write_interval=10)
 
             self.log_data[THERMAL_IDX.TIME_THERMAL] = int(time.time())
-<<<<<<< HEAD
             if SATELLITE.IMU_NAME == "BMX160":
-                self.log_data[THERMAL_IDX.IMU_TEMPERATURE] = int(SATELLITE.IMU.temperature() * 100)
-=======
-            self.log_data[THERMAL_IDX.IMU_TEMPERATURE] = (
-                int(SATELLITE.IMU.temperature() * 100) if SATELLITE.IMU_AVAILABLE else 0
-            )
->>>>>>> 195306ef
+                self.log_data[THERMAL_IDX.IMU_TEMPERATURE] = (
+                    int(SATELLITE.IMU.temperature() * 100) if SATELLITE.IMU_AVAILABLE else 0
+                )
             self.log_data[THERMAL_IDX.CPU_TEMPERATURE] = int(microcontroller.cpu.temperature * 100)
             self.log_data[THERMAL_IDX.BATTERY_PACK_TEMPERATURE] = 0  # Placeholder
 
