--- conflicted
+++ resolved
@@ -3,21 +3,8 @@
 
 import time
 
-<<<<<<< HEAD
-from apps.adcs.ad import TRIAD
-from apps.adcs.consts import MCMConst, ModeConst, PhysicalConst
-from apps.adcs.frames import ecef_to_eci
-from apps.adcs.igrf import igrf_eci
-from apps.adcs.mcm import (
-    ControllerHandler,
-    MagneticCoilAllocator,
-    get_spin_stabilizing_dipole_moment,
-    get_sun_pointing_dipole_moment,
-)
-=======
 from apps.adcs.ad import AttitudeDetermination
 from apps.adcs.consts import ModeConst  # , MCMConst, PhysicalConst
->>>>>>> 7fd2da86
 from apps.adcs.modes import Modes
 from apps.telemetry.constants import ADCS_IDX, CDH_IDX
 from core import DataHandler as DH
@@ -97,134 +84,6 @@
             self.time = int(time.time())
             self.log_data[ADCS_IDX.TIME_ADCS] = self.time
 
-<<<<<<< HEAD
-            # Log IMU data
-            if SATELLITE.IMU_AVAILABLE:
-                imu_mag_data = DH.get_latest_data("imu")[IMU_IDX.MAGNETOMETER_X : IMU_IDX.MAGNETOMETER_Z + 1]
-                self.log_data[ADCS_IDX.MAG_X : ADCS_IDX.MAG_Z + 1] = imu_mag_data
-                imu_ang_vel = DH.get_latest_data("imu")[IMU_IDX.GYROSCOPE_X : IMU_IDX.GYROSCOPE_Z + 1]
-                self.log_data[ADCS_IDX.GYRO_X : ADCS_IDX.GYRO_Z + 1] = imu_ang_vel
-
-            ## Sun Acquisition
-            lux_readings = read_light_sensors()  # lux
-            self.sun_status, self.sun_vector = compute_body_sun_vector_from_lux(lux_readings)  # use full lux for sun vector
-            self.eclipse_state = in_eclipse(lux_readings)
-
-            self.log_data[ADCS_IDX.SUN_STATUS] = self.sun_status
-            self.log_data[ADCS_IDX.SUN_VEC_X] = self.sun_vector[0]
-            self.log_data[ADCS_IDX.SUN_VEC_Y] = self.sun_vector[1]
-            self.log_data[ADCS_IDX.SUN_VEC_Z] = self.sun_vector[2]
-            self.log_data[ADCS_IDX.ECLIPSE] = self.eclipse_state
-            # Log dlux (decilux) instead of lux for TM space efficiency
-            self.log_data[ADCS_IDX.LIGHT_SENSOR_XP] = int(lux_readings[0] * 0.1)
-            self.log_data[ADCS_IDX.LIGHT_SENSOR_XM] = int(lux_readings[1] * 0.1)
-            self.log_data[ADCS_IDX.LIGHT_SENSOR_YP] = int(lux_readings[2] * 0.1)
-            self.log_data[ADCS_IDX.LIGHT_SENSOR_YM] = int(lux_readings[3] * 0.1)
-            self.log_data[ADCS_IDX.LIGHT_SENSOR_ZM] = int(lux_readings[4] * 0.1)
-            # Pyramid TBD
-
-            if DH.data_process_exists("gps") and SATELLITE.GPS_AVAILABLE:  # Must be replaced by orbit processor module
-                # TODO GPS flag for valid position
-
-                R_ecef_to_eci = ecef_to_eci(self.time)
-                gps_pos_ecef_meters = (
-                    np.array(DH.get_latest_data("gps")[GPS_IDX.GPS_ECEF_X : GPS_IDX.GPS_ECEF_Z + 1]).reshape((3,)) * 0.01
-                )
-                gps_pos_eci_meters = np.dot(R_ecef_to_eci, gps_pos_ecef_meters)
-                mag_eci = igrf_eci(self.time, gps_pos_eci_meters / 1000)
-                sun_eci = approx_sun_position_ECI(self.time)
-
-                # TRIAD
-                if SATELLITE.IMU_AVAILABLE:
-                    self.coarse_attitude = TRIAD(sun_eci, mag_eci, self.sun_vector, imu_mag_data)
-                    self.log_data[ADCS_IDX.COARSE_ATTITUDE_QW] = (
-                        self.coarse_attitude[0] if not is_nan(self.coarse_attitude[0]) else 0
-                    )
-                    self.log_data[ADCS_IDX.COARSE_ATTITUDE_QX] = (
-                        self.coarse_attitude[1] if not is_nan(self.coarse_attitude[1]) else 0
-                    )
-                    self.log_data[ADCS_IDX.COARSE_ATTITUDE_QY] = (
-                        self.coarse_attitude[2] if not is_nan(self.coarse_attitude[2]) else 0
-                    )
-                    self.log_data[ADCS_IDX.COARSE_ATTITUDE_QZ] = (
-                        self.coarse_attitude[3] if not is_nan(self.coarse_attitude[3]) else 0
-                    )
-
-            # Data logging
-            DH.log_data("adcs", self.log_data)
-            self.log_info(f"Sun: {self.log_data[8:13]}")
-            self.log_info(f"Coarse attitude: {self.log_data[28:32]}")
-
-            ## Mode "Diagnosis"
-            # need to account for if gyro / sun vector unavailable
-            if self.eclipse_state:
-                sun_vector_err = ModeConst.SUN_POINTED_TOL
-            else:
-                sun_vector_err = ModeConst.SUN_VECTOR_REF - self.sun_vector
-
-            if np.linalg.norm(imu_ang_vel) >= ModeConst.STABLE_TOL:
-                self.MODE = Modes.TUMBLING
-            elif np.linalg.norm(sun_vector_err) >= ModeConst.SUN_POINTED_TOL:
-                self.MODE = Modes.STABLE
-            else:
-                self.MODE = Modes.SUN_POINTED
-
-            self.log_data[ADCS_IDX.MODE] = self.MODE
-            self.log_info(f"Mode: {self.MODE}")
-
-            ## Magnetorquer Attitude Control
-            ang_momentum = PhysicalConst.INERTIA_MAT @ imu_ang_vel
-            scaled_momentum = ang_momentum / ControllerHandler.momentum_target
-            spin_err = ControllerHandler.spin_axis - scaled_momentum
-            pointing_err = self.sun_vector - scaled_momentum
-
-            if not np.linalg.norm(spin_err) < MCMConst.SPIN_ERROR_TOL:
-                dipole_moment = get_spin_stabilizing_dipole_moment(
-                    imu_mag_data,
-                    spin_err,
-                )
-            elif not self.eclipse_state and not np.linalg.norm(sun_vector_err) < MCMConst.POINTING_ERROR_TOL:
-                dipole_moment = get_sun_pointing_dipole_moment(
-                    imu_mag_data,
-                    pointing_err,
-                )
-            else:
-                dipole_moment = np.zeros(3)
-            MagneticCoilAllocator.set_voltages(dipole_moment)
-            """
-            ## Attitude Determination
-            if DH.data_process_exists("gps"):
-                # TODO GPS flag for valid position
-                # Might need an attitude status flag
-                R_ecef_to_eci = ecef_to_eci(self.time)
-                gps_pos_ecef_meters = (
-                    np.array(DH.get_latest_data("gps")[GPS_IDX.GPS_ECEF_X : GPS_IDX.GPS_ECEF_Z + 1]).reshape((3,)) * 0.01
-                )
-                gps_pos_eci_meters = np.dot(R_ecef_to_eci, gps_pos_ecef_meters)
-                mag_eci = igrf_eci(self.time, gps_pos_eci_meters / 1000)
-                sun_eci = approx_sun_position_ECI(self.time)
-
-                # TRIAD
-                self.coarse_attitude = TRIAD(sun_eci, mag_eci, self.sun_vector, imu_mag_data)
-                self.log_data[ADCS_IDX.COARSE_ATTITUDE_QW] = (
-                    self.coarse_attitude[0] if not is_nan(self.coarse_attitude[0]) else 0
-                )
-                self.log_data[ADCS_IDX.COARSE_ATTITUDE_QX] = (
-                    self.coarse_attitude[1] if not is_nan(self.coarse_attitude[1]) else 0
-                )
-                self.log_data[ADCS_IDX.COARSE_ATTITUDE_QY] = (
-                    self.coarse_attitude[2] if not is_nan(self.coarse_attitude[2]) else 0
-                )
-                self.log_data[ADCS_IDX.COARSE_ATTITUDE_QZ] = (
-                    self.coarse_attitude[3] if not is_nan(self.coarse_attitude[3]) else 0
-                )
-
-            # Data logging
-            DH.log_data("adcs", self.log_data)
-            self.log_info(f"Sun: {self.log_data[8:13]}")
-            self.log_info(f"Coarse attitude: {self.log_data[28:32]}")
-            """
-=======
             # ------------------------------------------------------------------------------------------------------------------------------------
             # DETUMBLING
             # ------------------------------------------------------------------------------------------------------------------------------------
@@ -238,7 +97,6 @@
 
                 # Run Attitude Control
                 self.attitude_control()
->>>>>>> 7fd2da86
 
                 # Check if detumbling has been completed
                 if np.linalg.norm(self.AD.state[self.AD.omega_idx]) <= ModeConst.STABLE_TOL:
@@ -357,4 +215,4 @@
         self.log_data[ADCS_IDX.ATTITUDE_QZ] = self.AD.state[9]
         DH.log_data("adcs", self.log_data)
         if self.execution_counter == 0:
-            self.log_info(f"Gyro Ang Vel : {self.log_data[ADCS_IDX.GYRO_X:ADCS_IDX.GYRO_Z+1]}")+            self.log_info(f"Gyro Ang Vel : {self.log_data[ADCS_IDX.GYRO_X:ADCS_IDX.GYRO_Z + 1]}")