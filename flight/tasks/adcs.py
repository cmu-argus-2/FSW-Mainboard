--- conflicted
+++ resolved
@@ -78,10 +78,7 @@
             pass
 
         else:
-<<<<<<< HEAD
-=======
             ## Attitude Determination
->>>>>>> 8971113b
 
             if not DH.data_process_exists("adcs"):
                 data_format = "LB" + 6 * "f" + "B" + 3 * "f" + "B" + 9 * "H" + 6 * "B" + 4 * "f" + "B" + 4 * "f"
