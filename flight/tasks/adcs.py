# Attitude Determination and Control (ADC) task

import time

from apps.adcs.acs import spin_stabilizing_controller, sun_pointed_controller, zero_all_coils
from apps.adcs.ad import AttitudeDetermination
from apps.adcs.consts import Modes, StatusConst
from apps.telemetry.constants import ADCS_IDX, CDH_IDX
from core import DataHandler as DH
from core import TemplateTask
from core import state_manager as SM
from core.states import STATES

"""
    ASSUMPTIONS :
        - ADCS Task runs at 5 Hz (TBD if we can't handle this)
        - In detumbling, control loop executes every 200ms
        - In nominal/experiment, for 4 executions, we do nothing. On the fifth, we run full MEKF + control
"""


class Task(TemplateTask):
    """data_keys = [
        "TIME_ADCS",
        "MODE",
        "GYRO_X",
        "GYRO_Y",
        "GYRO_Z",
        "MAG_X",
        "MAG_Y",
        "MAG_Z",
        "SUN_STATUS",
        "SUN_VEC_X",
        "SUN_VEC_Y",
        "SUN_VEC_Z",
        "LIGHT_SENSOR_XP",
        "LIGHT_SENSOR_XM",
        "LIGHT_SENSOR_YP",
        "LIGHT_SENSOR_YM",
        "LIGHT_SENSOR_ZP1",
        "LIGHT_SENSOR_ZP2",
        "LIGHT_SENSOR_ZP3",
        "LIGHT_SENSOR_ZP4",
        "LIGHT_SENSOR_ZM",
        "XP_COIL_STATUS",
        "XM_COIL_STATUS",
        "YP_COIL_STATUS",
        "YM_COIL_STATUS",
        "ZP_COIL_STATUS",
        "ZM_COIL_STATUS",
        "COARSE_ATTITUDE_QW",
        "COARSE_ATTITUDE_QX",
        "COARSE_ATTITUDE_QY",
        "COARSE_ATTITUDE_QZ",
    ]"""

    log_data = [0] * 31
    coil_status = [0] * 6

    # Attitude Determination
    AD = AttitudeDetermination()

    ## ADCS Modes and switching logic
    MODE = Modes.TUMBLING

    # Sub-task architecture
    execution_counter = 0

    # Failure message storage
    failure_messages = []

    def __init__(self, id):
        super().__init__(id)
        self.name = "ADCS"  # Override the name

    async def main_task(self):
        if SM.current_state == STATES.STARTUP:
            pass

        else:

            if not DH.data_process_exists("adcs"):
                data_format = "LB" + 6 * "f" + "B" + 3 * "f" + 9 * "H" + 6 * "B" + 4 * "f"
                DH.register_data_process("adcs", data_format, True, data_limit=100000, write_interval=5)

            self.time = int(time.time())
            self.log_data[ADCS_IDX.TIME_ADCS] = self.time

            # ------------------------------------------------------------------------------------------------------------------------------------
            # DETUMBLING
            # ------------------------------------------------------------------------------------------------------------------------------------
            if SM.current_state == STATES.DETUMBLING:

                # Query the Gyro
                self.AD.gyro_update(self.time, update_covariance=False)

                # Query Magnetometer
                self.AD.magnetometer_update(self.time, update_covariance=False)

                # Run Attitude Control
                self.attitude_control()

                # Check if detumbling has been completed
                if self.AD.current_mode() != Modes.TUMBLING:
                    self.MODE = Modes.STABLE

            # ------------------------------------------------------------------------------------------------------------------------------------
            # LOW POWER
            # ------------------------------------------------------------------------------------------------------------------------------------
            elif SM.current_state == STATES.LOW_POWER:

                # Turn coils off to conserve power
                zero_all_coils()

                if self.execution_counter < 4:
                    # Update Gyro and attitude estimate via propagation
                    self.AD.gyro_update(self.time, update_covariance=False)
                    self.execution_counter += 1

                else:
                    if not self.AD.initialized:
                        status_1, status_2 = self.AD.initialize_mekf()
                        if status_1 != StatusConst.OK:
                            self.failure_messages.append(
                                StatusConst.get_fail_message(status_1) + " : " + StatusConst.get_fail_message(status_2)
                            )
                    else:
                        # Update Each sensor with covariances
                        status_1, status_2 = self.AD.position_update(self.time)
                        if status_1 != StatusConst.OK:
                            self.failure_messages.append(status_1 + " : " + StatusConst.get_fail_message(status_2))
                        else:
                            self.AD.sun_position_update(self.time, update_covariance=True)
                            self.AD.gyro_update(self.time, update_covariance=True)
                            self.AD.magnetometer_update(self.time, update_covariance=True)

                    # No Attitude Control in Low-power mode

                    # Reset Execution counter
                    self.execution_counter = 0

            # ------------------------------------------------------------------------------------------------------------------------------------
            # NOMINAL & EXPERIMENT
            # ------------------------------------------------------------------------------------------------------------------------------------
            else:

                if (
                    SM.current_state == STATES.NOMINAL
                    and not DH.get_latest_data("cdh")[CDH_IDX.DETUMBLING_ERROR_FLAG]
                    and self.AD.current_mode() == Modes.TUMBLING
                ):
                    self.MODE = Modes.TUMBLING

                else:
                    if self.execution_counter == 2:
                        # Turn coils off before measurements to allow time for coils to settle
                        zero_all_coils()

                    if self.execution_counter < 4:
                        # Update Gyro and attitude estimate via propagation
                        self.AD.gyro_update(self.time, update_covariance=False)
                        self.execution_counter += 1

                    else:
                        if not self.AD.initialized:
                            status_1, status_2 = self.AD.initialize_mekf()
                            if status_1 != StatusConst.OK:
                                self.failure_messages.append(
                                    StatusConst.get_fail_message(status_1) + " : " + StatusConst.get_fail_message(status_2)
                                )
                        else:
                            # Update Each sensor with covariances
                            status_1, status_2 = self.AD.position_update(self.time)
                            if status_1 != StatusConst.OK:
                                self.failure_messages.append(
                                    StatusConst.get_fail_message(status_1) + " : " + StatusConst.get_fail_message(status_2)
                                )
                            else:
                                self.AD.sun_position_update(self.time, update_covariance=True)
                                self.AD.gyro_update(self.time, update_covariance=True)
                                self.AD.magnetometer_update(self.time, update_covariance=True)

                        # identify Mode based on current sensor readings
                        self.MODE = self.AD.current_mode()

                        # Run attitude control
                        self.attitude_control()

                        # Reset Execution counter
                        self.execution_counter = 0

            # Log data
            # NOTE: In detumbling, most of the log will be zeros since very few sensors are queried
            self.log()

    # ------------------------------------------------------------------------------------------------------------------------------------
    """ Attitude Control Auxiliary Functions """
    # ------------------------------------------------------------------------------------------------------------------------------------
    def attitude_control(self):
        """
        Performs attitude control on the spacecraft
        """

        # Decide which controller to choose
        if self.MODE in [Modes.TUMBLING, Modes.STABLE]:  # B-cross controller

            # Get sensor measurements
            omega_unbiased = self.AD.state[self.AD.omega_idx] - self.AD.state[self.AD.omega_idx]
            mag_field_body = self.AD.state[self.AD.mag_field_idx]

            # Control MCMs and obtain coil statuses
            self.coil_status = spin_stabilizing_controller(omega_unbiased, mag_field_body)

        else:  # Sun-pointed controller

            # Get measurements
            sun_pos_body = self.AD.state[self.AD.sun_pos_idx]
            omega_unbiased = self.AD.state[self.AD.omega_idx] - self.AD.state[self.AD.omega_idx]
            mag_field_body = self.AD.state[self.AD.mag_field_idx]

            # Control MCMs and obtain coil statuses
            self.coil_status = sun_pointed_controller(sun_pos_body, omega_unbiased, mag_field_body)

    # ------------------------------------------------------------------------------------------------------------------------------------
    """ LOGGING """
    # ------------------------------------------------------------------------------------------------------------------------------------
    def log(self):
        """
        Logs data to Data Handler
        Takes light sensor readings as input since they are not stored in AD
        """
        self.log_data[ADCS_IDX.MODE] = int(self.MODE)
        self.log_data[ADCS_IDX.GYRO_X] = self.AD.state[10]
        self.log_data[ADCS_IDX.GYRO_Y] = self.AD.state[11]
        self.log_data[ADCS_IDX.GYRO_Z] = self.AD.state[12]
        self.log_data[ADCS_IDX.MAG_X] = self.AD.state[16]
        self.log_data[ADCS_IDX.MAG_Y] = self.AD.state[17]
        self.log_data[ADCS_IDX.MAG_Z] = self.AD.state[18]
        self.log_data[ADCS_IDX.SUN_STATUS] = int(self.AD.state[22])
        self.log_data[ADCS_IDX.SUN_VEC_X] = self.AD.state[19]
        self.log_data[ADCS_IDX.SUN_VEC_Y] = self.AD.state[20]
        self.log_data[ADCS_IDX.SUN_VEC_Z] = self.AD.state[21]
        self.log_data[ADCS_IDX.LIGHT_SENSOR_XM] = int(self.AD.state[23]) & 0xFFFF
        self.log_data[ADCS_IDX.LIGHT_SENSOR_XP] = int(self.AD.state[24]) & 0xFFFF
        self.log_data[ADCS_IDX.LIGHT_SENSOR_YM] = int(self.AD.state[25]) & 0xFFFF
        self.log_data[ADCS_IDX.LIGHT_SENSOR_YP] = int(self.AD.state[26]) & 0xFFFF
        self.log_data[ADCS_IDX.LIGHT_SENSOR_ZM] = int(self.AD.state[27]) & 0xFFFF
<<<<<<< HEAD
        self.log_data[ADCS_IDX.LIGHT_SENSOR_ZP1] = int(self.AD.state[28]) & 0xFFFF
        self.log_data[ADCS_IDX.LIGHT_SENSOR_ZP2] = int(self.AD.state[29]) & 0xFFFF
        self.log_data[ADCS_IDX.LIGHT_SENSOR_ZP3] = int(self.AD.state[30]) & 0xFFFF
        self.log_data[ADCS_IDX.LIGHT_SENSOR_ZP4] = int(self.AD.state[31]) & 0xFFFF
        # TODO : extract and add coil status
=======
        # self.log_data[ADCS_IDX.LIGHT_SENSOR_ZP1] = self.AD.state[28]
        # self.log_data[ADCS_IDX.LIGHT_SENSOR_ZP2] = self.AD.state[29]
        # self.log_data[ADCS_IDX.LIGHT_SENSOR_ZP3] = self.AD.state[30]
        # self.log_data[ADCS_IDX.LIGHT_SENSOR_ZP4] = self.AD.state[31]
        self.log_data[ADCS_IDX.XP_COIL_STATUS] = int(self.coil_status[0])
        self.log_data[ADCS_IDX.XM_COIL_STATUS] = int(self.coil_status[1])
        self.log_data[ADCS_IDX.YP_COIL_STATUS] = int(self.coil_status[2])
        self.log_data[ADCS_IDX.YM_COIL_STATUS] = int(self.coil_status[3])
        self.log_data[ADCS_IDX.ZP_COIL_STATUS] = int(self.coil_status[4])
        self.log_data[ADCS_IDX.ZM_COIL_STATUS] = int(self.coil_status[5])
>>>>>>> 694b5eed
        self.log_data[ADCS_IDX.ATTITUDE_QW] = self.AD.state[6]
        self.log_data[ADCS_IDX.ATTITUDE_QX] = self.AD.state[7]
        self.log_data[ADCS_IDX.ATTITUDE_QY] = self.AD.state[8]
        self.log_data[ADCS_IDX.ATTITUDE_QZ] = self.AD.state[9]
        DH.log_data("adcs", self.log_data)

        if self.execution_counter == 0:

            # Empty failure message buffers
            for msg in self.failure_messages:
                self.log_warning(msg)
            self.failure_messages = []

            # Log Gyro Angular Velocities
            self.log_info(f"Gyro Ang Vel : {self.log_data[ADCS_IDX.GYRO_X:ADCS_IDX.GYRO_Z + 1]}")<|MERGE_RESOLUTION|>--- conflicted
+++ resolved
@@ -245,24 +245,16 @@
         self.log_data[ADCS_IDX.LIGHT_SENSOR_YM] = int(self.AD.state[25]) & 0xFFFF
         self.log_data[ADCS_IDX.LIGHT_SENSOR_YP] = int(self.AD.state[26]) & 0xFFFF
         self.log_data[ADCS_IDX.LIGHT_SENSOR_ZM] = int(self.AD.state[27]) & 0xFFFF
-<<<<<<< HEAD
         self.log_data[ADCS_IDX.LIGHT_SENSOR_ZP1] = int(self.AD.state[28]) & 0xFFFF
         self.log_data[ADCS_IDX.LIGHT_SENSOR_ZP2] = int(self.AD.state[29]) & 0xFFFF
         self.log_data[ADCS_IDX.LIGHT_SENSOR_ZP3] = int(self.AD.state[30]) & 0xFFFF
         self.log_data[ADCS_IDX.LIGHT_SENSOR_ZP4] = int(self.AD.state[31]) & 0xFFFF
-        # TODO : extract and add coil status
-=======
-        # self.log_data[ADCS_IDX.LIGHT_SENSOR_ZP1] = self.AD.state[28]
-        # self.log_data[ADCS_IDX.LIGHT_SENSOR_ZP2] = self.AD.state[29]
-        # self.log_data[ADCS_IDX.LIGHT_SENSOR_ZP3] = self.AD.state[30]
-        # self.log_data[ADCS_IDX.LIGHT_SENSOR_ZP4] = self.AD.state[31]
         self.log_data[ADCS_IDX.XP_COIL_STATUS] = int(self.coil_status[0])
         self.log_data[ADCS_IDX.XM_COIL_STATUS] = int(self.coil_status[1])
         self.log_data[ADCS_IDX.YP_COIL_STATUS] = int(self.coil_status[2])
         self.log_data[ADCS_IDX.YM_COIL_STATUS] = int(self.coil_status[3])
         self.log_data[ADCS_IDX.ZP_COIL_STATUS] = int(self.coil_status[4])
         self.log_data[ADCS_IDX.ZM_COIL_STATUS] = int(self.coil_status[5])
->>>>>>> 694b5eed
         self.log_data[ADCS_IDX.ATTITUDE_QW] = self.AD.state[6]
         self.log_data[ADCS_IDX.ATTITUDE_QX] = self.AD.state[7]
         self.log_data[ADCS_IDX.ATTITUDE_QY] = self.AD.state[8]
