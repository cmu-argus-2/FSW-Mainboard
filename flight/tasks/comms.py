--- conflicted
+++ resolved
@@ -1,9 +1,5 @@
 # Communication task which uses the radio to transmit and receive messages.
-<<<<<<< HEAD
 # from apps.command import CommandQueue
-=======
-from apps.command import CommandQueue, ResponseQueue
->>>>>>> 91a4ee28
 from apps.comms.comms import COMMS_STATE, SATELLITE_RADIO
 from apps.telemetry import TelemetryPacker
 from core import TemplateTask
