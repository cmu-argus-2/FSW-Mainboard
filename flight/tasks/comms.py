--- conflicted
+++ resolved
@@ -160,38 +160,35 @@
     async def main_task(self):
         # Main comms task loop
 
-        if not self.frequency_set:
-            self.cls_change_counter_frequency()
-
-<<<<<<< HEAD
-        if not self.filepath_flag:
-            if not DH.data_process_exists("img"):
-                # TODO: Move image process to another task
-                DH.register_data_process("img", "b", True)
-
-            # Set filepath for comms TX file
-            filepath = DH.request_TM_path_image()
-            SATELLITE_RADIO.set_filepath(filepath)
-            
-            self.log_info(f"Initializing TX file filepath: {filepath}")
-
-            self.filepath_flag = True
-
-        else:
-            if not DH.data_process_exists("comms"):  # avoid registering in startup
+        if SM.current_state == STATES.STARTUP:
+            # No comms in STARTUP
+            pass
+
+        else:
+            # Check if TX and RX frequencies are set
+            if not self.frequency_set:
+                self.cls_change_counter_frequency()
+
+            # TODO: Only set filepath on response from ResponseQueue
+            if not self.filepath_flag:
+                # Check if image process exists
+                if DH.image_process_exists():
+                    # Set filepath for comms TX file
+                    filepath = DH.request_TM_path_image()
+                    SATELLITE_RADIO.set_filepath(filepath)
+
+                    self.log_info(f"Initializing TX file filepath: {filepath}")
+                    self.filepath_flag = True
+                else:
+                    # Process does not exist, filepath remains None
+                    SATELLITE_RADIO.set_filepath(None)
+                    self.filepath_flag = False
+            else:
+                pass
+
+            # Register comms process for logging RX RSSI
+            if not DH.data_process_exists("comms"):
                 DH.register_data_process("comms", "f", True, 100000)
-=======
-        if SM.current_state == STATES.DETUMBLING or SM.current_state == STATES.NOMINAL or SM.current_state == STATES.LOW_POWER:
-            if not DH.data_process_exists("comms"):  # avoid registering in startup
-                DH.register_data_process("comms", "f", True, 100000)
-
-            if DH.image_process_exists():
-                # registration is done on the payload task
-                # Set filepath for comms TX file
-                filepath = DH.request_TM_path_image()
-                SATELLITE_RADIO.set_filepath(filepath)
-                self.log_info(f"Initializing TX file filepath: {filepath}")
->>>>>>> 6e274b51
 
             # Increment counter
             self.TX_COUNTER += 1
