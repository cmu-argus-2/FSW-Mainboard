--- conflicted
+++ resolved
@@ -150,9 +150,6 @@
 
             if self.comms_state != COMMS_STATE.RX:
                 # Current state is TX state, transmit message
-<<<<<<< HEAD
-                self.cls_transmit_message()
-=======
 
                 if self.TX_COUNTER >= self.TX_COUNT_THRESHOLD or self.ground_pass:
                     # Pack telemetry
@@ -172,7 +169,6 @@
                     SATELLITE_RADIO.transition_state(False)
 
                     self.log_info(f"Sent message with ID: {self.tx_msg_id}")
->>>>>>> a35a7953
 
             else:
                 # Current state is RX, receive message
