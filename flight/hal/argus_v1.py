--- conflicted
+++ resolved
@@ -1,852 +1,846 @@
-"""
-File: argus_v1.py
-Author: Harry
-Description: This file contains the definition of the ArgusV1 class and its associated interfaces and components.
-"""
-
-from sys import path
-
-import board
-import neopixel
-from busio import I2C, SPI, UART
-from hal.cubesat import CubeSat
-from hal.drivers.adm1176 import ADM1176
-from hal.drivers.bmx160 import BMX160
-from hal.drivers.bq25883 import BQ25883
-from hal.drivers.burnwire import BurnWires
-from hal.drivers.drv8830 import DRV8830
-from hal.drivers.gps import GPS
-from hal.drivers.middleware.errors import Errors
-from hal.drivers.middleware.middleware import Middleware
-from hal.drivers.opt4001 import OPT4001
-from hal.drivers.payload import PayloadUART
-from hal.drivers.pcf8523 import PCF8523
-from hal.drivers.rfm9x import RFM9x
-from hal.drivers.stateflags import StateFlags
-from hal.drivers.torque_coil import TorqueInterface
-from micropython import const
-from sdcardio import SDCard
-from storage import VfsFat, mount
-
-
-class ArgusV1Interfaces:
-    """
-    This class represents the interfaces used in the ArgusV1 module.
-    """
-
-    I2C1_SDA = board.SDA
-    I2C1_SCL = board.SCL
-    I2C1 = I2C(I2C1_SCL, I2C1_SDA)
-
-    I2C2_SDA = board.SDA2
-    I2C2_SCL = board.SCL2
-    I2C2 = I2C(I2C2_SCL, I2C2_SDA)
-
-    SPI_SCK = board.SCK
-    SPI_MOSI = board.MOSI
-    SPI_MISO = board.MISO
-    SPI = SPI(SPI_SCK, MOSI=SPI_MOSI, MISO=SPI_MISO)
-
-    UART1_BAUD = const(9600)
-    UART1_TX = board.TX
-    UART1_RX = board.RX
-    UART1 = UART(UART1_TX, UART1_RX, baudrate=UART1_BAUD)
-
-    UART2_BAUD = const(57600)
-    UART2_RECEIVE_BUF_SIZE = const(256)
-    UART2_TX = board.JET_TX
-    UART2_RX = board.JET_RX
-    UART2 = UART(
-        UART2_TX,
-        UART2_RX,
-        baudrate=UART2_BAUD,
-        receiver_buffer_size=UART2_RECEIVE_BUF_SIZE,
-    )
-
-
-class ArgusV1Components:
-    """
-    Represents the components used in the Argus V1 system.
-
-    This class defines constants for various components such as GPS, battery power monitor,
-    Jetson power monitor, IMU, charger, torque coils, light sensors, radio, and SD card.
-    """
-
-    # GPS
-    GPS_UART = ArgusV1Interfaces.UART1
-    GPS_ENABLE = board.EN_GPS
-
-    # BATTERY POWER MONITOR
-    BATTERY_POWER_MONITOR_I2C = ArgusV1Interfaces.I2C1
-    BATTERY_POWER_MONITOR_I2C_ADDRESS = const(0x4A)
-
-    # JETSON POWER MONITOR
-    JETSON_POWER_MONITOR_I2C = ArgusV1Interfaces.I2C1
-    JETSON_POWER_MONITOR_I2C_ADDRESS = const(0xCA)
-
-    # IMU
-    IMU_I2C = ArgusV1Interfaces.I2C1
-    IMU_I2C_ADDRESS = const(0x69)
-    IMU_ENABLE = board.EN_IMU
-
-    # CHARGER
-    CHARGER_I2C = ArgusV1Interfaces.I2C1
-    CHARGER_I2C_ADDRESS = const(0x6B)
-
-    # TORQUE COILS
-    TORQUE_COILS_I2C = ArgusV1Interfaces.I2C2
-    TORQUE_XP_I2C_ADDRESS = const(0x60)
-    TORQUE_XM_I2C_ADDRESS = const(0x62)
-    TORQUE_YP_I2C_ADDRESS = const(0x63)
-    TORQUE_YM_I2C_ADDRESS = const(0x64)
-    TORQUE_Z_I2C_ADDRESS = const(0x66)
-
-    # SUN SENSORS
-    LIGHT_SENSORS_I2C = ArgusV1Interfaces.I2C2
-    LIGHT_SENSOR_XP_I2C_ADDRESS = const(0x44)
-    LIGHT_SENSOR_XM_I2C_ADDRESS = const(0x45)
-    LIGHT_SENSOR_YP_I2C_ADDRESS = const(0x46)
-    LIGHT_SENSOR_YM_I2C_ADDRESS = const(0x47)
-    LIGHT_SENSOR_ZM_I2C_ADDRESS = const(0x48)
-    LIGHT_SENSOR_CONVERSION_TIME = 0b0000
-
-    # RADIO
-    RADIO_SPI = ArgusV1Interfaces.SPI
-    RADIO_CS = board.RF1_CS
-    RADIO_RESET = board.RF1_RST
-    RADIO_ENABLE = board.EN_RF
-    RADIO_DIO0 = board.RF1_IO0
-    RADIO_FREQ = 433.0
-    # RADIO_FREQ = 915.6
-
-    # SD CARD
-    SD_CARD_SPI = ArgusV1Interfaces.SPI
-    SD_CARD_CS = board.SD_CS
-    SD_BAUD = const(4000000)  # 4 MHz
-
-    # BURN WIRES
-    BURN_WIRE_ENABLE = board.RELAY_A
-    BURN_WIRE_XP = board.BURN1
-    BURN_WIRE_XM = board.BURN2
-    BURN_WIRE_YP = board.BURN3
-    BURN_WIRE_YM = board.BURN4
-
-    # RTC
-    RTC_I2C = ArgusV1Interfaces.I2C1
-    RTC_I2C_ADDRESS = const(0x68)
-
-    # NEOPIXEL
-    NEOPIXEL_SDA = board.NEOPIXEL
-    NEOPIXEL_N = const(1)  # Number of neopixels in chain
-    NEOPIXEL_BRIGHTNESS = 0.2
-
-    # PAYLOAD
-    PAYLOAD_UART = ArgusV1Interfaces.UART2
-    PAYLOAD_ENABLE = board.EN_JET
-
-    # VFS
-    VFS_MOUNT_POINT = "/sd"
-
-
-class ArgusV1(CubeSat):
-    """ArgusV1: Represents the Argus V1 CubeSat."""
-
-    def __init__(self, enable_middleware: bool = False, debug: bool = False):
-        """__init__: Initializes the Argus V1 CubeSat.
-
-        :param enable_middleware: Enable middleware for the Argus V1 CubeSat
-        """
-        self.__middleware_enabled = enable_middleware
-        self.__debug = debug
-
-        super().__init__()
-
-    ######################## BOOT SEQUENCE ########################
-
-    def boot_sequence(self) -> list[int]:
-        """boot_sequence: Boot sequence for the CubeSat."""
-        error_list: list[int] = []
-
-        # Create individual torque coil driver instances
-        self.__torque_xp_driver = None
-        self.__torque_xm_driver = None
-        self.__torque_yp_driver = None
-        self.__torque_ym_driver = None
-        self.__torque_z_driver = None
-
-        self.__state_flags_boot()  # Does not require error checking
-
-        error_list += self.__sd_card_boot()
-        error_list += self.__vfs_boot()
-        error_list += self.__imu_boot()
-        error_list += self.__rtc_boot()
-        error_list += self.__gps_boot()
-        error_list += self.__battery_power_monitor_boot()
-        error_list += self.__jetson_power_monitor_boot()
-        error_list += self.__charger_boot()
-        error_list += self.__torque_interface_boot()
-        error_list += self.__light_sensor_xp_boot()
-        error_list += self.__light_sensor_xm_boot()
-        error_list += self.__light_sensor_yp_boot()
-        error_list += self.__light_sensor_ym_boot()
-        error_list += self.__light_sensor_zm_boot()
-        error_list += self.__radio_boot()
-        error_list += self.__neopixel_boot()
-        error_list += self.__burn_wire_boot()
-        error_list += self.__payload_uart_boot()
-
-        error_list = [error for error in error_list if error != Errors.NOERROR]
-
-        if self.__debug:
-            print("Boot Errors:")
-            print()
-            for error in error_list:
-                print(f"{Errors.diagnostic_to_string(error)}")
-            print()
-
-        self.__recent_errors = error_list
-
-        return error_list
-
-    def __state_flags_boot(self) -> None:
-        """state_flags_boot: Boot sequence for the state flags"""
-        self.__state_flags = StateFlags()
-
-    def __gps_boot(self) -> list[int]:
-        """GPS_boot: Boot sequence for the GPS
-
-        :return: Error code if the GPS failed to initialize
-        """
-        try:
-            gps1 = GPS(ArgusV1Components.GPS_UART, ArgusV1Components.GPS_ENABLE)
-
-            if self.__middleware_enabled:
-                gps1 = Middleware(gps1)
-
-            self.__gps = gps1
-            self.__device_list.append(gps1)
-        except Exception as e:
-            if self.__debug:
-                raise e
-
-            return [Errors.GPS_NOT_INITIALIZED]
-
-        return [Errors.NOERROR]
-
-    def __battery_power_monitor_boot(self) -> list[int]:
-        """battery_power_monitor_boot: Boot sequence for the battery power monitor
-
-        :return: Error code if the battery power monitor failed to initialize
-        """
-        try:
-            battery_monitor = ADM1176(
-                ArgusV1Components.BATTERY_POWER_MONITOR_I2C,
-                ArgusV1Components.BATTERY_POWER_MONITOR_I2C_ADDRESS,
-            )
-
-            if self.__middleware_enabled:
-                battery_monitor = Middleware(battery_monitor)
-
-            self.__battery_monitor = battery_monitor
-            self.__device_list.append(battery_monitor)
-        except Exception as e:
-            if self.__debug:
-                raise e
-
-            return [Errors.ADM1176_NOT_INITIALIZED]
-
-        return [Errors.NOERROR]
-
-    def __jetson_power_monitor_boot(self) -> list[int]:
-        """jetson_power_monitor_boot: Boot sequence for the Jetson power monitor
-
-        :return: Error code if the Jetson power monitor failed to initialize
-        """
-        try:
-            jetson_monitor = ADM1176(
-                ArgusV1Components.JETSON_POWER_MONITOR_I2C,
-                ArgusV1Components.JETSON_POWER_MONITOR_I2C_ADDRESS,
-            )
-
-            if self.__middleware_enabled:
-                jetson_monitor = Middleware(jetson_monitor)
-
-            self.__jetson_monitor = jetson_monitor
-            self.__device_list.append(jetson_monitor)
-        except Exception as e:
-            if self.__debug:
-                raise e
-
-            return [Errors.ADM1176_NOT_INITIALIZED]
-
-        return [Errors.NOERROR]
-
-    def __imu_boot(self) -> list[int]:
-        """imu_boot: Boot sequence for the IMU
-
-        :return: Error code if the IMU failed to initialize
-        """
-        try:
-            imu = BMX160(
-                ArgusV1Components.IMU_I2C,
-                ArgusV1Components.IMU_I2C_ADDRESS,
-                ArgusV1Components.IMU_ENABLE,
-            )
-
-            if self.__middleware_enabled:
-                imu = Middleware(imu)
-
-            self.__imu = imu
-            self.__device_list.append(imu)
-        except Exception as e:
-            if self.__debug:
-                raise e
-
-            return [Errors.BMX160_NOT_INITIALIZED]
-
-        return [Errors.NOERROR]
-
-    def __charger_boot(self) -> list[int]:
-        """charger_boot: Boot sequence for the charger
-
-        :return: Error code if the charger failed to initialize
-        """
-        try:
-            charger = BQ25883(
-                ArgusV1Components.CHARGER_I2C,
-                ArgusV1Components.CHARGER_I2C_ADDRESS,
-            )
-
-            if self.__middleware_enabled:
-                charger = Middleware(charger)
-
-            self.__charger = charger
-            self.__device_list.append(charger)
-        except Exception as e:
-            if self.__debug:
-                raise e
-
-            return [Errors.BQ25883_NOT_INITIALIZED]
-
-        return [Errors.NOERROR]
-
-    def __torque_xp_boot(self) -> list[int]:
-        """torque_xp_boot: Boot sequence for the torque driver in the x+ direction
-
-        :return: Error code if the torque driver failed to initialize
-        """
-        try:
-            torque_xp = DRV8830(
-                ArgusV1Components.TORQUE_COILS_I2C,
-                ArgusV1Components.TORQUE_XP_I2C_ADDRESS,
-            )
-
-            if self.__middleware_enabled:
-                torque_xp = Middleware(torque_xp)
-
-            self.__torque_xp_driver = torque_xp
-            self.__device_list.append(torque_xp)
-        except Exception as e:
-            if self.__debug:
-                raise e
-
-            return [Errors.DRV8830_NOT_INITIALIZED]
-
-        return [Errors.NOERROR]
-
-    def __torque_xm_boot(self) -> list[int]:
-        """torque_xm_boot: Boot sequence for the torque driver in the x- direction
-
-        :return: Error code if the torque driver failed to initialize
-        """
-        try:
-            torque_xm = DRV8830(
-                ArgusV1Components.TORQUE_COILS_I2C,
-                ArgusV1Components.TORQUE_XM_I2C_ADDRESS,
-            )
-
-            if self.__middleware_enabled:
-                torque_xm = Middleware(torque_xm)
-
-            self.__torque_xm_driver = torque_xm
-            self.__device_list.append(torque_xm)
-        except Exception as e:
-            if self.__debug:
-                raise e
-
-            return [Errors.DRV8830_NOT_INITIALIZED]
-
-        return [Errors.NOERROR]
-
-    def __torque_yp_boot(self) -> list[int]:
-        """torque_yp_boot: Boot sequence for the torque driver in the y+ direction
-
-        :return: Error code if the torque driver failed to initialize
-        """
-        try:
-            torque_yp = DRV8830(
-                ArgusV1Components.TORQUE_COILS_I2C,
-                ArgusV1Components.TORQUE_YP_I2C_ADDRESS,
-            )
-
-            if self.__middleware_enabled:
-                torque_yp = Middleware(torque_yp)
-
-            self.__torque_yp_driver = torque_yp
-            self.__device_list.append(torque_yp)
-        except Exception as e:
-            if self.__debug:
-                raise e
-
-            return [Errors.DRV8830_NOT_INITIALIZED]
-
-        return [Errors.NOERROR]
-
-    def __torque_ym_boot(self) -> list[int]:
-        """torque_ym_boot: Boot sequence for the torque driver in the y- direction
-
-        :return: Error code if the torque driver failed to initialize
-        """
-        try:
-            torque_ym = DRV8830(
-                ArgusV1Components.TORQUE_COILS_I2C,
-                ArgusV1Components.TORQUE_YM_I2C_ADDRESS,
-            )
-
-            if self.__middleware_enabled:
-                torque_ym = Middleware(torque_ym)
-
-            self.__torque_ym_driver = torque_ym
-            self.__device_list.append(torque_ym)
-        except Exception as e:
-            if self.__debug:
-                raise e
-
-            return [Errors.DRV8830_NOT_INITIALIZED]
-
-        return [Errors.NOERROR]
-
-    def __torque_z_boot(self) -> list[int]:
-        """torque_z_boot: Boot sequence for the torque driver in the z direction
-
-        :return: Error code if the torque driver failed to initialize
-        """
-        try:
-            torque_z = DRV8830(
-                ArgusV1Components.TORQUE_COILS_I2C,
-                ArgusV1Components.TORQUE_Z_I2C_ADDRESS,
-            )
-
-            if self.__middleware_enabled:
-                torque_z = Middleware(torque_z)
-
-            self.__torque_z_driver = torque_z
-            self.__device_list.append(torque_z)
-        except Exception as e:
-            if self.__debug:
-                raise e
-
-            return [Errors.DRV8830_NOT_INITIALIZED]
-
-        return [Errors.NOERROR]
-
-    def __torque_interface_boot(self) -> list[int]:
-        """torque_interface_boot: Boot sequence for the torque interface
-
-        :return: Error code if the torque interface failed to initialize
-        """
-        error_list: list[int] = []
-
-        error_list += self.__torque_xp_boot()
-        error_list += self.__torque_xm_boot()
-        error_list += self.__torque_yp_boot()
-        error_list += self.__torque_ym_boot()
-        error_list += self.__torque_z_boot()
-
-        # X direction
-        try:
-            torque_interface = TorqueInterface(self.__torque_xp_driver, self.__torque_xm_driver)
-            self.__torque_x = torque_interface
-        except Exception as e:
-            if self.__debug:
-                raise e
-
-        # Y direction
-        try:
-            torque_interface = TorqueInterface(self.__torque_yp_driver, self.__torque_ym_driver)
-            self.__torque_y = torque_interface
-        except Exception as e:
-            if self.__debug:
-                raise e
-
-        # Z direction
-        try:
-            torque_interface = TorqueInterface(self.__torque_z_driver)
-            self.__torque_z = torque_interface
-        except Exception as e:
-            if self.__debug:
-                raise e
-
-        return error_list
-
-    def __light_sensor_xp_boot(self) -> list[int]:
-        """light_sensor_xp_boot: Boot sequence for the light sensor in the x+ direction
-
-        :return: Error code if the light sensor failed to initialize
-        """
-        try:
-            light_sensor_xp = OPT4001(
-                ArgusV1Components.LIGHT_SENSORS_I2C,
-                ArgusV1Components.LIGHT_SENSOR_XP_I2C_ADDRESS,
-                conversion_time=ArgusV1Components.LIGHT_SENSOR_CONVERSION_TIME,
-            )
-
-            if self.__middleware_enabled:
-                light_sensor_xp = Middleware(light_sensor_xp)
-
-            self.__light_sensor_xp = light_sensor_xp
-            self.__device_list.append(light_sensor_xp)
-        except Exception as e:
-            if self.__debug:
-                raise e
-
-            return [Errors.OPT4001_NOT_INITIALIZED]
-
-        return [Errors.NOERROR]
-
-    def __light_sensor_xm_boot(self) -> list[int]:
-        """light_sensor_xm_boot: Boot sequence for the light sensor in the x- direction
-
-        :return: Error code if the light sensor failed to initialize
-        """
-        try:
-            light_sensor_xm = OPT4001(
-                ArgusV1Components.LIGHT_SENSORS_I2C,
-                ArgusV1Components.LIGHT_SENSOR_XM_I2C_ADDRESS,
-                conversion_time=ArgusV1Components.LIGHT_SENSOR_CONVERSION_TIME,
-            )
-
-            if self.__middleware_enabled:
-                light_sensor_xm = Middleware(light_sensor_xm)
-
-            self.__light_sensor_xm = light_sensor_xm
-            self.__device_list.append(light_sensor_xm)
-        except Exception as e:
-            if self.__debug:
-                raise e
-
-            return [Errors.OPT4001_NOT_INITIALIZED]
-
-        return [Errors.NOERROR]
-
-    def __light_sensor_yp_boot(self) -> list[int]:
-        """light_sensor_yp_boot: Boot sequence for the light sensor in the y+ direction
-
-        :return: Error code if the light sensor failed to initialize
-        """
-        try:
-            light_sensor_yp = OPT4001(
-                ArgusV1Components.LIGHT_SENSORS_I2C,
-                ArgusV1Components.LIGHT_SENSOR_YP_I2C_ADDRESS,
-                conversion_time=ArgusV1Components.LIGHT_SENSOR_CONVERSION_TIME,
-            )
-
-            if self.__middleware_enabled:
-                light_sensor_yp = Middleware(light_sensor_yp)
-
-            self.__light_sensor_yp = light_sensor_yp
-            self.__device_list.append(light_sensor_yp)
-        except Exception as e:
-            if self.__debug:
-                raise e
-
-            return [Errors.OPT4001_NOT_INITIALIZED]
-
-        return [Errors.NOERROR]
-
-    def __light_sensor_ym_boot(self) -> list[int]:
-        """light_sensor_ym_boot: Boot sequence for the light sensor in the y- direction
-
-        :return: Error code if the light sensor failed to initialize
-        """
-        try:
-            light_sensor_ym = OPT4001(
-                ArgusV1Components.LIGHT_SENSORS_I2C,
-                ArgusV1Components.LIGHT_SENSOR_YM_I2C_ADDRESS,
-                conversion_time=ArgusV1Components.LIGHT_SENSOR_CONVERSION_TIME,
-            )
-
-            if self.__middleware_enabled:
-                light_sensor_ym = Middleware(light_sensor_ym)
-
-            self.__light_sensor_ym = light_sensor_ym
-            self.__device_list.append(light_sensor_ym)
-        except Exception as e:
-            if self.__debug:
-                raise e
-
-            return [Errors.OPT4001_NOT_INITIALIZED]
-
-        return [Errors.NOERROR]
-
-    def __light_sensor_zm_boot(self) -> list[int]:
-        """light_sensor_zm_boot: Boot sequence for the light sensor in the z+ direction
-
-        :return: Error code if the light sensor failed to initialize
-        """
-        try:
-            light_sensor_zm = OPT4001(
-                ArgusV1Components.LIGHT_SENSORS_I2C,
-                ArgusV1Components.LIGHT_SENSOR_ZM_I2C_ADDRESS,
-                conversion_time=ArgusV1Components.LIGHT_SENSOR_CONVERSION_TIME,
-            )
-
-            if self.__middleware_enabled:
-                light_sensor_zm = Middleware(light_sensor_zm)
-
-            self.__light_sensor_zm = light_sensor_zm
-            self.__device_list.append(light_sensor_zm)
-        except Exception as e:
-            if self.__debug:
-                raise e
-
-            return [Errors.OPT4001_NOT_INITIALIZED]
-
-        return [Errors.NOERROR]
-
-    def __radio_boot(self) -> list[int]:
-        """radio_boot: Boot sequence for the radio
-
-        :return: Error code if the radio failed to initialize
-        """
-        try:
-            radio = RFM9x(
-                ArgusV1Components.RADIO_SPI,
-                ArgusV1Components.RADIO_CS,
-                ArgusV1Components.RADIO_DIO0,
-                ArgusV1Components.RADIO_RESET,
-                ArgusV1Components.RADIO_ENABLE,
-                ArgusV1Components.RADIO_FREQ,
-            )
-
-            if self.__middleware_enabled:
-                radio = Middleware(radio)
-
-            self.__radio = radio
-            self.__device_list.append(radio)
-        except Exception as e:
-            if self.__debug:
-                raise e
-
-            return [Errors.RFM9X_NOT_INITIALIZED]
-
-        return [Errors.NOERROR]
-
-    def __rtc_boot(self) -> list[int]:
-        """rtc_boot: Boot sequence for the RTC
-
-        :return: Error code if the RTC failed to initialize
-        """
-        try:
-            rtc = PCF8523(ArgusV1Components.RTC_I2C, ArgusV1Components.RTC_I2C_ADDRESS)
-
-            if self.__middleware_enabled:
-                rtc = Middleware(rtc)
-
-            self.__rtc = rtc
-            self.__device_list.append(rtc)
-        except Exception as e:
-            if self.__debug:
-                raise e
-
-            return [Errors.PCF8523_NOT_INITIALIZED]
-
-        return [Errors.NOERROR]
-
-    def __neopixel_boot(self) -> list[int]:
-        """neopixel_boot: Boot sequence for the neopixel"""
-        try:
-            np = neopixel.NeoPixel(
-                ArgusV1Components.NEOPIXEL_SDA,
-                ArgusV1Components.NEOPIXEL_N,
-                brightness=ArgusV1Components.NEOPIXEL_BRIGHTNESS,
-                pixel_order=neopixel.GRB,
-            )
-            self.__neopixel = np
-            self.__device_list.append(neopixel)
-            self.append_device(neopixel)
-        except Exception as e:
-            if self.__debug:
-                raise e
-
-            return [Errors.NEOPIXEL_NOT_INITIALIZED]
-
-        return [Errors.NOERROR]
-
-    def __sd_card_boot(self) -> list[int]:
-        """sd_card_boot: Boot sequence for the SD card"""
-        try:
-            sd_card = SDCard(
-                ArgusV1Components.SD_CARD_SPI,
-                ArgusV1Components.SD_CARD_CS,
-                ArgusV1Components.SD_BAUD,
-            )
-            self.__sd_card = sd_card
-            self.append_device(sd_card)
-        except Exception as e:
-            if self.__debug:
-                raise e
-
-            return [Errors.SDCARD_NOT_INITIALIZED]
-
-        return [Errors.NOERROR]
-
-    def __vfs_boot(self) -> list[int]:
-        """vfs_boot: Boot sequence for the VFS"""
-        if self.__sd_card is None:
-            return [Errors.SDCARD_NOT_INITIALIZED]
-
-        try:
-            vfs = VfsFat(self.__sd_card)
-
-            mount(vfs, ArgusV1Components.VFS_MOUNT_POINT)
-            path.append(ArgusV1Components.VFS_MOUNT_POINT)
-
-            path.append(ArgusV1Components.VFS_MOUNT_POINT)
-            self.__vfs = vfs
-        except Exception as e:
-            if self.__debug:
-                raise e
-            raise e
-
-            return [Errors.VFS_NOT_INITIALIZED]
-
-        return [Errors.NOERROR]
-
-    def __burn_wire_boot(self) -> list[int]:
-        """burn_wire_boot: Boot sequence for the burn wires"""
-        try:
-            burn_wires = BurnWires(
-                ArgusV1Components.BURN_WIRE_ENABLE,
-                ArgusV1Components.BURN_WIRE_XP,
-                ArgusV1Components.BURN_WIRE_XM,
-                ArgusV1Components.BURN_WIRE_YP,
-                ArgusV1Components.BURN_WIRE_YM,
-            )
-
-            if self.__middleware_enabled:
-                burn_wires = Middleware(burn_wires)
-
-            self.__burn_wires = burn_wires
-            self.append_device(burn_wires)
-        except Exception as e:
-            if self.__debug:
-                raise e
-
-            return [Errors.BURNWIRES_NOT_INITIALIZED]
-
-        return [Errors.NOERROR]
-
-    def __payload_uart_boot(self) -> list[int]:
-        """payload_uart_boot: Boot sequence for the Jetson UART"""
-        try:
-            payload_uart = PayloadUART(
-                ArgusV1Components.PAYLOAD_UART,
-                ArgusV1Components.PAYLOAD_ENABLE,
-            )
-
-            if self.__middleware_enabled:
-                payload_uart = Middleware(payload_uart)
-
-            self.__payload_uart = payload_uart
-            self.__device_list.append(self.__payload_uart)
-        except Exception as e:
-            if self.__debug:
-                raise e
-
-            return [Errors.PAYLOAD_UART_NOT_INITIALIZED]
-
-        return [Errors.NOERROR]
-
-    ######################## DIAGNOSTICS ########################
-    def __get_device_diagnostic_error(self, device) -> list[int]:  # noqa: C901
-        """__get_device_diagnostic_error: Get the error code for a device that failed to initialize"""
-        if isinstance(device, Middleware):  # Convert device to the wrapped instance
-            device = device.get_instance()
-
-        if device is self.RTC:
-            return Errors.DIAGNOSTICS_ERROR_RTC
-        elif device is self.GPS:
-            return Errors.DIAGNOSTICS_ERROR_GPS
-        elif device is self.BATTERY_POWER_MONITOR:
-            return Errors.DIAGNOSTICS_ERROR_BATTERY_POWER_MONITOR
-        elif device is self.JETSON_POWER_MONITOR:
-            return Errors.DIAGNOSTICS_ERROR_JETSON_POWER_MONITOR
-        elif device is self.IMU:
-            return Errors.DIAGNOSTICS_ERROR_IMU
-        elif device is self.CHARGER:
-            return Errors.DIAGNOSTICS_ERROR_CHARGER
-        elif device is self.__torque_xp_driver:
-            return Errors.DIAGNOSTICS_ERROR_TORQUE_XP
-        elif device is self.__torque_xm_driver:
-            return Errors.DIAGNOSTICS_ERROR_TORQUE_XM
-        elif device is self.__torque_yp_driver:
-            return Errors.DIAGNOSTICS_ERROR_TORQUE_YP
-        elif device is self.__torque_ym_driver:
-            return Errors.DIAGNOSTICS_ERROR_TORQUE_YM
-        elif device is self.__torque_z_driver:
-            return Errors.DIAGNOSTICS_ERROR_TORQUE_Z
-        elif device is self.LIGHT_SENSOR_XP:
-            return Errors.DIAGNOSTICS_ERROR_LIGHT_SENSOR_XP
-        elif device is self.LIGHT_SENSOR_XM:
-            return Errors.DIAGNOSTICS_ERROR_LIGHT_SENSOR_XM
-        elif device is self.LIGHT_SENSOR_YP:
-            return Errors.DIAGNOSTICS_ERROR_LIGHT_SENSOR_YP
-        elif device is self.LIGHT_SENSOR_YM:
-<<<<<<< HEAD
-            return Diagnostics.DIAGNOSTICS_ERROR_LIGHT_SENSOR_YM
-        elif device is self.LIGHT_SENSOR_ZM:
-            return Diagnostics.DIAGNOSTICS_ERROR_LIGHT_SENSOR_ZM
-=======
-            return Errors.DIAGNOSTICS_ERROR_LIGHT_SENSOR_YM
-        elif device is self.LIGHT_SENSOR_ZP:
-            return Errors.DIAGNOSTICS_ERROR_LIGHT_SENSOR_ZP
->>>>>>> b2fd580f
-        elif device is self.RADIO:
-            return Errors.DIAGNOSTICS_ERROR_RADIO
-        elif device is self.NEOPIXEL:
-            return Errors.DIAGNOSTICS_ERROR_NEOPIXEL
-        elif device is self.BURN_WIRES:
-            return Errors.DIAGNOSTICS_ERROR_BURN_WIRES
-        else:
-            return Errors.DIAGNOSTICS_ERROR_UNKNOWN
-
-    def run_system_diagnostics(self) -> list[int] | None:
-        """run_diagnostic_test: Run all diagnostics across all components
-
-        :return: A list of error codes if any errors are present
-        """
-        error_list: list[int] = []
-
-        for device in self.device_list:
-            try:
-                # Enable the devices that are resetable
-                if device.resetable:
-                    device.enable()
-
-                # Concancate the error list from running diagnostics
-                error_list += device.run_diagnostics()
-
-                # Disable the devices that are resetable
-                if device.resetable:
-                    device.disable()
-            except Exception:
-                error_list.append(self.__get_device_diagnostic_error(device))
-                continue
-
-        error_list = [err for err in error_list if err != Errors.NOERROR]
-        error_list = list(set(error_list))  # Remove duplicate errors
-
-        self.__recent_errors = error_list
-
-        return error_list
+"""
+File: argus_v1.py
+Author: Harry
+Description: This file contains the definition of the ArgusV1 class and its associated interfaces and components.
+"""
+
+from sys import path
+
+import board
+import neopixel
+from busio import I2C, SPI, UART
+from hal.cubesat import CubeSat
+from hal.drivers.adm1176 import ADM1176
+from hal.drivers.bmx160 import BMX160
+from hal.drivers.bq25883 import BQ25883
+from hal.drivers.burnwire import BurnWires
+from hal.drivers.drv8830 import DRV8830
+from hal.drivers.gps import GPS
+from hal.drivers.middleware.errors import Errors
+from hal.drivers.middleware.middleware import Middleware
+from hal.drivers.opt4001 import OPT4001
+from hal.drivers.payload import PayloadUART
+from hal.drivers.pcf8523 import PCF8523
+from hal.drivers.rfm9x import RFM9x
+from hal.drivers.stateflags import StateFlags
+from hal.drivers.torque_coil import TorqueInterface
+from micropython import const
+from sdcardio import SDCard
+from storage import VfsFat, mount
+
+
+class ArgusV1Interfaces:
+    """
+    This class represents the interfaces used in the ArgusV1 module.
+    """
+
+    I2C1_SDA = board.SDA
+    I2C1_SCL = board.SCL
+    I2C1 = I2C(I2C1_SCL, I2C1_SDA)
+
+    I2C2_SDA = board.SDA2
+    I2C2_SCL = board.SCL2
+    I2C2 = I2C(I2C2_SCL, I2C2_SDA)
+
+    SPI_SCK = board.SCK
+    SPI_MOSI = board.MOSI
+    SPI_MISO = board.MISO
+    SPI = SPI(SPI_SCK, MOSI=SPI_MOSI, MISO=SPI_MISO)
+
+    UART1_BAUD = const(9600)
+    UART1_TX = board.TX
+    UART1_RX = board.RX
+    UART1 = UART(UART1_TX, UART1_RX, baudrate=UART1_BAUD)
+
+    UART2_BAUD = const(57600)
+    UART2_RECEIVE_BUF_SIZE = const(256)
+    UART2_TX = board.JET_TX
+    UART2_RX = board.JET_RX
+    UART2 = UART(
+        UART2_TX,
+        UART2_RX,
+        baudrate=UART2_BAUD,
+        receiver_buffer_size=UART2_RECEIVE_BUF_SIZE,
+    )
+
+
+class ArgusV1Components:
+    """
+    Represents the components used in the Argus V1 system.
+
+    This class defines constants for various components such as GPS, battery power monitor,
+    Jetson power monitor, IMU, charger, torque coils, light sensors, radio, and SD card.
+    """
+
+    # GPS
+    GPS_UART = ArgusV1Interfaces.UART1
+    GPS_ENABLE = board.EN_GPS
+
+    # BATTERY POWER MONITOR
+    BATTERY_POWER_MONITOR_I2C = ArgusV1Interfaces.I2C1
+    BATTERY_POWER_MONITOR_I2C_ADDRESS = const(0x4A)
+
+    # JETSON POWER MONITOR
+    JETSON_POWER_MONITOR_I2C = ArgusV1Interfaces.I2C1
+    JETSON_POWER_MONITOR_I2C_ADDRESS = const(0xCA)
+
+    # IMU
+    IMU_I2C = ArgusV1Interfaces.I2C1
+    IMU_I2C_ADDRESS = const(0x69)
+    IMU_ENABLE = board.EN_IMU
+
+    # CHARGER
+    CHARGER_I2C = ArgusV1Interfaces.I2C1
+    CHARGER_I2C_ADDRESS = const(0x6B)
+
+    # TORQUE COILS
+    TORQUE_COILS_I2C = ArgusV1Interfaces.I2C2
+    TORQUE_XP_I2C_ADDRESS = const(0x60)
+    TORQUE_XM_I2C_ADDRESS = const(0x62)
+    TORQUE_YP_I2C_ADDRESS = const(0x63)
+    TORQUE_YM_I2C_ADDRESS = const(0x64)
+    TORQUE_Z_I2C_ADDRESS = const(0x66)
+
+    # SUN SENSORS
+    LIGHT_SENSORS_I2C = ArgusV1Interfaces.I2C2
+    LIGHT_SENSOR_XP_I2C_ADDRESS = const(0x44)
+    LIGHT_SENSOR_XM_I2C_ADDRESS = const(0x45)
+    LIGHT_SENSOR_YP_I2C_ADDRESS = const(0x46)
+    LIGHT_SENSOR_YM_I2C_ADDRESS = const(0x47)
+    LIGHT_SENSOR_ZM_I2C_ADDRESS = const(0x48)
+    LIGHT_SENSOR_CONVERSION_TIME = 0b0000
+
+    # RADIO
+    RADIO_SPI = ArgusV1Interfaces.SPI
+    RADIO_CS = board.RF1_CS
+    RADIO_RESET = board.RF1_RST
+    RADIO_ENABLE = board.EN_RF
+    RADIO_DIO0 = board.RF1_IO0
+    RADIO_FREQ = 433.0
+    # RADIO_FREQ = 915.6
+
+    # SD CARD
+    SD_CARD_SPI = ArgusV1Interfaces.SPI
+    SD_CARD_CS = board.SD_CS
+    SD_BAUD = const(4000000)  # 4 MHz
+
+    # BURN WIRES
+    BURN_WIRE_ENABLE = board.RELAY_A
+    BURN_WIRE_XP = board.BURN1
+    BURN_WIRE_XM = board.BURN2
+    BURN_WIRE_YP = board.BURN3
+    BURN_WIRE_YM = board.BURN4
+
+    # RTC
+    RTC_I2C = ArgusV1Interfaces.I2C1
+    RTC_I2C_ADDRESS = const(0x68)
+
+    # NEOPIXEL
+    NEOPIXEL_SDA = board.NEOPIXEL
+    NEOPIXEL_N = const(1)  # Number of neopixels in chain
+    NEOPIXEL_BRIGHTNESS = 0.2
+
+    # PAYLOAD
+    PAYLOAD_UART = ArgusV1Interfaces.UART2
+    PAYLOAD_ENABLE = board.EN_JET
+
+    # VFS
+    VFS_MOUNT_POINT = "/sd"
+
+
+class ArgusV1(CubeSat):
+    """ArgusV1: Represents the Argus V1 CubeSat."""
+
+    def __init__(self, enable_middleware: bool = False, debug: bool = False):
+        """__init__: Initializes the Argus V1 CubeSat.
+
+        :param enable_middleware: Enable middleware for the Argus V1 CubeSat
+        """
+        self.__middleware_enabled = enable_middleware
+        self.__debug = debug
+
+        super().__init__()
+
+    ######################## BOOT SEQUENCE ########################
+
+    def boot_sequence(self) -> list[int]:
+        """boot_sequence: Boot sequence for the CubeSat."""
+        error_list: list[int] = []
+
+        # Create individual torque coil driver instances
+        self.__torque_xp_driver = None
+        self.__torque_xm_driver = None
+        self.__torque_yp_driver = None
+        self.__torque_ym_driver = None
+        self.__torque_z_driver = None
+
+        self.__state_flags_boot()  # Does not require error checking
+
+        error_list += self.__sd_card_boot()
+        error_list += self.__vfs_boot()
+        error_list += self.__imu_boot()
+        error_list += self.__rtc_boot()
+        error_list += self.__gps_boot()
+        error_list += self.__battery_power_monitor_boot()
+        error_list += self.__jetson_power_monitor_boot()
+        error_list += self.__charger_boot()
+        error_list += self.__torque_interface_boot()
+        error_list += self.__light_sensor_xp_boot()
+        error_list += self.__light_sensor_xm_boot()
+        error_list += self.__light_sensor_yp_boot()
+        error_list += self.__light_sensor_ym_boot()
+        error_list += self.__light_sensor_zm_boot()
+        error_list += self.__radio_boot()
+        error_list += self.__neopixel_boot()
+        error_list += self.__burn_wire_boot()
+        error_list += self.__payload_uart_boot()
+
+        error_list = [error for error in error_list if error != Errors.NOERROR]
+
+        if self.__debug:
+            print("Boot Errors:")
+            print()
+            for error in error_list:
+                print(f"{Errors.diagnostic_to_string(error)}")
+            print()
+
+        self.__recent_errors = error_list
+
+        return error_list
+
+    def __state_flags_boot(self) -> None:
+        """state_flags_boot: Boot sequence for the state flags"""
+        self.__state_flags = StateFlags()
+
+    def __gps_boot(self) -> list[int]:
+        """GPS_boot: Boot sequence for the GPS
+
+        :return: Error code if the GPS failed to initialize
+        """
+        try:
+            gps1 = GPS(ArgusV1Components.GPS_UART, ArgusV1Components.GPS_ENABLE)
+
+            if self.__middleware_enabled:
+                gps1 = Middleware(gps1)
+
+            self.__gps = gps1
+            self.__device_list.append(gps1)
+        except Exception as e:
+            if self.__debug:
+                raise e
+
+            return [Errors.GPS_NOT_INITIALIZED]
+
+        return [Errors.NOERROR]
+
+    def __battery_power_monitor_boot(self) -> list[int]:
+        """battery_power_monitor_boot: Boot sequence for the battery power monitor
+
+        :return: Error code if the battery power monitor failed to initialize
+        """
+        try:
+            battery_monitor = ADM1176(
+                ArgusV1Components.BATTERY_POWER_MONITOR_I2C,
+                ArgusV1Components.BATTERY_POWER_MONITOR_I2C_ADDRESS,
+            )
+
+            if self.__middleware_enabled:
+                battery_monitor = Middleware(battery_monitor)
+
+            self.__battery_monitor = battery_monitor
+            self.__device_list.append(battery_monitor)
+        except Exception as e:
+            if self.__debug:
+                raise e
+
+            return [Errors.ADM1176_NOT_INITIALIZED]
+
+        return [Errors.NOERROR]
+
+    def __jetson_power_monitor_boot(self) -> list[int]:
+        """jetson_power_monitor_boot: Boot sequence for the Jetson power monitor
+
+        :return: Error code if the Jetson power monitor failed to initialize
+        """
+        try:
+            jetson_monitor = ADM1176(
+                ArgusV1Components.JETSON_POWER_MONITOR_I2C,
+                ArgusV1Components.JETSON_POWER_MONITOR_I2C_ADDRESS,
+            )
+
+            if self.__middleware_enabled:
+                jetson_monitor = Middleware(jetson_monitor)
+
+            self.__jetson_monitor = jetson_monitor
+            self.__device_list.append(jetson_monitor)
+        except Exception as e:
+            if self.__debug:
+                raise e
+
+            return [Errors.ADM1176_NOT_INITIALIZED]
+
+        return [Errors.NOERROR]
+
+    def __imu_boot(self) -> list[int]:
+        """imu_boot: Boot sequence for the IMU
+
+        :return: Error code if the IMU failed to initialize
+        """
+        try:
+            imu = BMX160(
+                ArgusV1Components.IMU_I2C,
+                ArgusV1Components.IMU_I2C_ADDRESS,
+                ArgusV1Components.IMU_ENABLE,
+            )
+
+            if self.__middleware_enabled:
+                imu = Middleware(imu)
+
+            self.__imu = imu
+            self.__device_list.append(imu)
+        except Exception as e:
+            if self.__debug:
+                raise e
+
+            return [Errors.BMX160_NOT_INITIALIZED]
+
+        return [Errors.NOERROR]
+
+    def __charger_boot(self) -> list[int]:
+        """charger_boot: Boot sequence for the charger
+
+        :return: Error code if the charger failed to initialize
+        """
+        try:
+            charger = BQ25883(
+                ArgusV1Components.CHARGER_I2C,
+                ArgusV1Components.CHARGER_I2C_ADDRESS,
+            )
+
+            if self.__middleware_enabled:
+                charger = Middleware(charger)
+
+            self.__charger = charger
+            self.__device_list.append(charger)
+        except Exception as e:
+            if self.__debug:
+                raise e
+
+            return [Errors.BQ25883_NOT_INITIALIZED]
+
+        return [Errors.NOERROR]
+
+    def __torque_xp_boot(self) -> list[int]:
+        """torque_xp_boot: Boot sequence for the torque driver in the x+ direction
+
+        :return: Error code if the torque driver failed to initialize
+        """
+        try:
+            torque_xp = DRV8830(
+                ArgusV1Components.TORQUE_COILS_I2C,
+                ArgusV1Components.TORQUE_XP_I2C_ADDRESS,
+            )
+
+            if self.__middleware_enabled:
+                torque_xp = Middleware(torque_xp)
+
+            self.__torque_xp_driver = torque_xp
+            self.__device_list.append(torque_xp)
+        except Exception as e:
+            if self.__debug:
+                raise e
+
+            return [Errors.DRV8830_NOT_INITIALIZED]
+
+        return [Errors.NOERROR]
+
+    def __torque_xm_boot(self) -> list[int]:
+        """torque_xm_boot: Boot sequence for the torque driver in the x- direction
+
+        :return: Error code if the torque driver failed to initialize
+        """
+        try:
+            torque_xm = DRV8830(
+                ArgusV1Components.TORQUE_COILS_I2C,
+                ArgusV1Components.TORQUE_XM_I2C_ADDRESS,
+            )
+
+            if self.__middleware_enabled:
+                torque_xm = Middleware(torque_xm)
+
+            self.__torque_xm_driver = torque_xm
+            self.__device_list.append(torque_xm)
+        except Exception as e:
+            if self.__debug:
+                raise e
+
+            return [Errors.DRV8830_NOT_INITIALIZED]
+
+        return [Errors.NOERROR]
+
+    def __torque_yp_boot(self) -> list[int]:
+        """torque_yp_boot: Boot sequence for the torque driver in the y+ direction
+
+        :return: Error code if the torque driver failed to initialize
+        """
+        try:
+            torque_yp = DRV8830(
+                ArgusV1Components.TORQUE_COILS_I2C,
+                ArgusV1Components.TORQUE_YP_I2C_ADDRESS,
+            )
+
+            if self.__middleware_enabled:
+                torque_yp = Middleware(torque_yp)
+
+            self.__torque_yp_driver = torque_yp
+            self.__device_list.append(torque_yp)
+        except Exception as e:
+            if self.__debug:
+                raise e
+
+            return [Errors.DRV8830_NOT_INITIALIZED]
+
+        return [Errors.NOERROR]
+
+    def __torque_ym_boot(self) -> list[int]:
+        """torque_ym_boot: Boot sequence for the torque driver in the y- direction
+
+        :return: Error code if the torque driver failed to initialize
+        """
+        try:
+            torque_ym = DRV8830(
+                ArgusV1Components.TORQUE_COILS_I2C,
+                ArgusV1Components.TORQUE_YM_I2C_ADDRESS,
+            )
+
+            if self.__middleware_enabled:
+                torque_ym = Middleware(torque_ym)
+
+            self.__torque_ym_driver = torque_ym
+            self.__device_list.append(torque_ym)
+        except Exception as e:
+            if self.__debug:
+                raise e
+
+            return [Errors.DRV8830_NOT_INITIALIZED]
+
+        return [Errors.NOERROR]
+
+    def __torque_z_boot(self) -> list[int]:
+        """torque_z_boot: Boot sequence for the torque driver in the z direction
+
+        :return: Error code if the torque driver failed to initialize
+        """
+        try:
+            torque_z = DRV8830(
+                ArgusV1Components.TORQUE_COILS_I2C,
+                ArgusV1Components.TORQUE_Z_I2C_ADDRESS,
+            )
+
+            if self.__middleware_enabled:
+                torque_z = Middleware(torque_z)
+
+            self.__torque_z_driver = torque_z
+            self.__device_list.append(torque_z)
+        except Exception as e:
+            if self.__debug:
+                raise e
+
+            return [Errors.DRV8830_NOT_INITIALIZED]
+
+        return [Errors.NOERROR]
+
+    def __torque_interface_boot(self) -> list[int]:
+        """torque_interface_boot: Boot sequence for the torque interface
+
+        :return: Error code if the torque interface failed to initialize
+        """
+        error_list: list[int] = []
+
+        error_list += self.__torque_xp_boot()
+        error_list += self.__torque_xm_boot()
+        error_list += self.__torque_yp_boot()
+        error_list += self.__torque_ym_boot()
+        error_list += self.__torque_z_boot()
+
+        # X direction
+        try:
+            torque_interface = TorqueInterface(self.__torque_xp_driver, self.__torque_xm_driver)
+            self.__torque_x = torque_interface
+        except Exception as e:
+            if self.__debug:
+                raise e
+
+        # Y direction
+        try:
+            torque_interface = TorqueInterface(self.__torque_yp_driver, self.__torque_ym_driver)
+            self.__torque_y = torque_interface
+        except Exception as e:
+            if self.__debug:
+                raise e
+
+        # Z direction
+        try:
+            torque_interface = TorqueInterface(self.__torque_z_driver)
+            self.__torque_z = torque_interface
+        except Exception as e:
+            if self.__debug:
+                raise e
+
+        return error_list
+
+    def __light_sensor_xp_boot(self) -> list[int]:
+        """light_sensor_xp_boot: Boot sequence for the light sensor in the x+ direction
+
+        :return: Error code if the light sensor failed to initialize
+        """
+        try:
+            light_sensor_xp = OPT4001(
+                ArgusV1Components.LIGHT_SENSORS_I2C,
+                ArgusV1Components.LIGHT_SENSOR_XP_I2C_ADDRESS,
+                conversion_time=ArgusV1Components.LIGHT_SENSOR_CONVERSION_TIME,
+            )
+
+            if self.__middleware_enabled:
+                light_sensor_xp = Middleware(light_sensor_xp)
+
+            self.__light_sensor_xp = light_sensor_xp
+            self.__device_list.append(light_sensor_xp)
+        except Exception as e:
+            if self.__debug:
+                raise e
+
+            return [Errors.OPT4001_NOT_INITIALIZED]
+
+        return [Errors.NOERROR]
+
+    def __light_sensor_xm_boot(self) -> list[int]:
+        """light_sensor_xm_boot: Boot sequence for the light sensor in the x- direction
+
+        :return: Error code if the light sensor failed to initialize
+        """
+        try:
+            light_sensor_xm = OPT4001(
+                ArgusV1Components.LIGHT_SENSORS_I2C,
+                ArgusV1Components.LIGHT_SENSOR_XM_I2C_ADDRESS,
+                conversion_time=ArgusV1Components.LIGHT_SENSOR_CONVERSION_TIME,
+            )
+
+            if self.__middleware_enabled:
+                light_sensor_xm = Middleware(light_sensor_xm)
+
+            self.__light_sensor_xm = light_sensor_xm
+            self.__device_list.append(light_sensor_xm)
+        except Exception as e:
+            if self.__debug:
+                raise e
+
+            return [Errors.OPT4001_NOT_INITIALIZED]
+
+        return [Errors.NOERROR]
+
+    def __light_sensor_yp_boot(self) -> list[int]:
+        """light_sensor_yp_boot: Boot sequence for the light sensor in the y+ direction
+
+        :return: Error code if the light sensor failed to initialize
+        """
+        try:
+            light_sensor_yp = OPT4001(
+                ArgusV1Components.LIGHT_SENSORS_I2C,
+                ArgusV1Components.LIGHT_SENSOR_YP_I2C_ADDRESS,
+                conversion_time=ArgusV1Components.LIGHT_SENSOR_CONVERSION_TIME,
+            )
+
+            if self.__middleware_enabled:
+                light_sensor_yp = Middleware(light_sensor_yp)
+
+            self.__light_sensor_yp = light_sensor_yp
+            self.__device_list.append(light_sensor_yp)
+        except Exception as e:
+            if self.__debug:
+                raise e
+
+            return [Errors.OPT4001_NOT_INITIALIZED]
+
+        return [Errors.NOERROR]
+
+    def __light_sensor_ym_boot(self) -> list[int]:
+        """light_sensor_ym_boot: Boot sequence for the light sensor in the y- direction
+
+        :return: Error code if the light sensor failed to initialize
+        """
+        try:
+            light_sensor_ym = OPT4001(
+                ArgusV1Components.LIGHT_SENSORS_I2C,
+                ArgusV1Components.LIGHT_SENSOR_YM_I2C_ADDRESS,
+                conversion_time=ArgusV1Components.LIGHT_SENSOR_CONVERSION_TIME,
+            )
+
+            if self.__middleware_enabled:
+                light_sensor_ym = Middleware(light_sensor_ym)
+
+            self.__light_sensor_ym = light_sensor_ym
+            self.__device_list.append(light_sensor_ym)
+        except Exception as e:
+            if self.__debug:
+                raise e
+
+            return [Errors.OPT4001_NOT_INITIALIZED]
+
+        return [Errors.NOERROR]
+
+    def __light_sensor_zm_boot(self) -> list[int]:
+        """light_sensor_zm_boot: Boot sequence for the light sensor in the z+ direction
+
+        :return: Error code if the light sensor failed to initialize
+        """
+        try:
+            light_sensor_zm = OPT4001(
+                ArgusV1Components.LIGHT_SENSORS_I2C,
+                ArgusV1Components.LIGHT_SENSOR_ZM_I2C_ADDRESS,
+                conversion_time=ArgusV1Components.LIGHT_SENSOR_CONVERSION_TIME,
+            )
+
+            if self.__middleware_enabled:
+                light_sensor_zm = Middleware(light_sensor_zm)
+
+            self.__light_sensor_zm = light_sensor_zm
+            self.__device_list.append(light_sensor_zm)
+        except Exception as e:
+            if self.__debug:
+                raise e
+
+            return [Errors.OPT4001_NOT_INITIALIZED]
+
+        return [Errors.NOERROR]
+
+    def __radio_boot(self) -> list[int]:
+        """radio_boot: Boot sequence for the radio
+
+        :return: Error code if the radio failed to initialize
+        """
+        try:
+            radio = RFM9x(
+                ArgusV1Components.RADIO_SPI,
+                ArgusV1Components.RADIO_CS,
+                ArgusV1Components.RADIO_DIO0,
+                ArgusV1Components.RADIO_RESET,
+                ArgusV1Components.RADIO_ENABLE,
+                ArgusV1Components.RADIO_FREQ,
+            )
+
+            if self.__middleware_enabled:
+                radio = Middleware(radio)
+
+            self.__radio = radio
+            self.__device_list.append(radio)
+        except Exception as e:
+            if self.__debug:
+                raise e
+
+            return [Errors.RFM9X_NOT_INITIALIZED]
+
+        return [Errors.NOERROR]
+
+    def __rtc_boot(self) -> list[int]:
+        """rtc_boot: Boot sequence for the RTC
+
+        :return: Error code if the RTC failed to initialize
+        """
+        try:
+            rtc = PCF8523(ArgusV1Components.RTC_I2C, ArgusV1Components.RTC_I2C_ADDRESS)
+
+            if self.__middleware_enabled:
+                rtc = Middleware(rtc)
+
+            self.__rtc = rtc
+            self.__device_list.append(rtc)
+        except Exception as e:
+            if self.__debug:
+                raise e
+
+            return [Errors.PCF8523_NOT_INITIALIZED]
+
+        return [Errors.NOERROR]
+
+    def __neopixel_boot(self) -> list[int]:
+        """neopixel_boot: Boot sequence for the neopixel"""
+        try:
+            np = neopixel.NeoPixel(
+                ArgusV1Components.NEOPIXEL_SDA,
+                ArgusV1Components.NEOPIXEL_N,
+                brightness=ArgusV1Components.NEOPIXEL_BRIGHTNESS,
+                pixel_order=neopixel.GRB,
+            )
+            self.__neopixel = np
+            self.__device_list.append(neopixel)
+            self.append_device(neopixel)
+        except Exception as e:
+            if self.__debug:
+                raise e
+
+            return [Errors.NEOPIXEL_NOT_INITIALIZED]
+
+        return [Errors.NOERROR]
+
+    def __sd_card_boot(self) -> list[int]:
+        """sd_card_boot: Boot sequence for the SD card"""
+        try:
+            sd_card = SDCard(
+                ArgusV1Components.SD_CARD_SPI,
+                ArgusV1Components.SD_CARD_CS,
+                ArgusV1Components.SD_BAUD,
+            )
+            self.__sd_card = sd_card
+            self.append_device(sd_card)
+        except Exception as e:
+            if self.__debug:
+                raise e
+
+            return [Errors.SDCARD_NOT_INITIALIZED]
+
+        return [Errors.NOERROR]
+
+    def __vfs_boot(self) -> list[int]:
+        """vfs_boot: Boot sequence for the VFS"""
+        if self.__sd_card is None:
+            return [Errors.SDCARD_NOT_INITIALIZED]
+
+        try:
+            vfs = VfsFat(self.__sd_card)
+
+            mount(vfs, ArgusV1Components.VFS_MOUNT_POINT)
+            path.append(ArgusV1Components.VFS_MOUNT_POINT)
+
+            path.append(ArgusV1Components.VFS_MOUNT_POINT)
+            self.__vfs = vfs
+        except Exception as e:
+            if self.__debug:
+                raise e
+            raise e
+
+            return [Errors.VFS_NOT_INITIALIZED]
+
+        return [Errors.NOERROR]
+
+    def __burn_wire_boot(self) -> list[int]:
+        """burn_wire_boot: Boot sequence for the burn wires"""
+        try:
+            burn_wires = BurnWires(
+                ArgusV1Components.BURN_WIRE_ENABLE,
+                ArgusV1Components.BURN_WIRE_XP,
+                ArgusV1Components.BURN_WIRE_XM,
+                ArgusV1Components.BURN_WIRE_YP,
+                ArgusV1Components.BURN_WIRE_YM,
+            )
+
+            if self.__middleware_enabled:
+                burn_wires = Middleware(burn_wires)
+
+            self.__burn_wires = burn_wires
+            self.append_device(burn_wires)
+        except Exception as e:
+            if self.__debug:
+                raise e
+
+            return [Errors.BURNWIRES_NOT_INITIALIZED]
+
+        return [Errors.NOERROR]
+
+    def __payload_uart_boot(self) -> list[int]:
+        """payload_uart_boot: Boot sequence for the Jetson UART"""
+        try:
+            payload_uart = PayloadUART(
+                ArgusV1Components.PAYLOAD_UART,
+                ArgusV1Components.PAYLOAD_ENABLE,
+            )
+
+            if self.__middleware_enabled:
+                payload_uart = Middleware(payload_uart)
+
+            self.__payload_uart = payload_uart
+            self.__device_list.append(self.__payload_uart)
+        except Exception as e:
+            if self.__debug:
+                raise e
+
+            return [Errors.PAYLOAD_UART_NOT_INITIALIZED]
+
+        return [Errors.NOERROR]
+
+    ######################## DIAGNOSTICS ########################
+    def __get_device_diagnostic_error(self, device) -> list[int]:  # noqa: C901
+        """__get_device_diagnostic_error: Get the error code for a device that failed to initialize"""
+        if isinstance(device, Middleware):  # Convert device to the wrapped instance
+            device = device.get_instance()
+
+        if device is self.RTC:
+            return Errors.DIAGNOSTICS_ERROR_RTC
+        elif device is self.GPS:
+            return Errors.DIAGNOSTICS_ERROR_GPS
+        elif device is self.BATTERY_POWER_MONITOR:
+            return Errors.DIAGNOSTICS_ERROR_BATTERY_POWER_MONITOR
+        elif device is self.JETSON_POWER_MONITOR:
+            return Errors.DIAGNOSTICS_ERROR_JETSON_POWER_MONITOR
+        elif device is self.IMU:
+            return Errors.DIAGNOSTICS_ERROR_IMU
+        elif device is self.CHARGER:
+            return Errors.DIAGNOSTICS_ERROR_CHARGER
+        elif device is self.__torque_xp_driver:
+            return Errors.DIAGNOSTICS_ERROR_TORQUE_XP
+        elif device is self.__torque_xm_driver:
+            return Errors.DIAGNOSTICS_ERROR_TORQUE_XM
+        elif device is self.__torque_yp_driver:
+            return Errors.DIAGNOSTICS_ERROR_TORQUE_YP
+        elif device is self.__torque_ym_driver:
+            return Errors.DIAGNOSTICS_ERROR_TORQUE_YM
+        elif device is self.__torque_z_driver:
+            return Errors.DIAGNOSTICS_ERROR_TORQUE_Z
+        elif device is self.LIGHT_SENSOR_XP:
+            return Errors.DIAGNOSTICS_ERROR_LIGHT_SENSOR_XP
+        elif device is self.LIGHT_SENSOR_XM:
+            return Errors.DIAGNOSTICS_ERROR_LIGHT_SENSOR_XM
+        elif device is self.LIGHT_SENSOR_YP:
+            return Errors.DIAGNOSTICS_ERROR_LIGHT_SENSOR_YP
+        elif device is self.LIGHT_SENSOR_YM:
+            return Errors.DIAGNOSTICS_ERROR_LIGHT_SENSOR_YM
+        elif device is self.LIGHT_SENSOR_ZM:
+            return Errors.DIAGNOSTICS_ERROR_LIGHT_SENSOR_ZM
+        elif device is self.RADIO:
+            return Errors.DIAGNOSTICS_ERROR_RADIO
+        elif device is self.NEOPIXEL:
+            return Errors.DIAGNOSTICS_ERROR_NEOPIXEL
+        elif device is self.BURN_WIRES:
+            return Errors.DIAGNOSTICS_ERROR_BURN_WIRES
+        else:
+            return Errors.DIAGNOSTICS_ERROR_UNKNOWN
+
+    def run_system_diagnostics(self) -> list[int] | None:
+        """run_diagnostic_test: Run all diagnostics across all components
+
+        :return: A list of error codes if any errors are present
+        """
+        error_list: list[int] = []
+
+        for device in self.device_list:
+            try:
+                # Enable the devices that are resetable
+                if device.resetable:
+                    device.enable()
+
+                # Concancate the error list from running diagnostics
+                error_list += device.run_diagnostics()
+
+                # Disable the devices that are resetable
+                if device.resetable:
+                    device.disable()
+            except Exception:
+                error_list.append(self.__get_device_diagnostic_error(device))
+                continue
+
+        error_list = [err for err in error_list if err != Errors.NOERROR]
+        error_list = list(set(error_list))  # Remove duplicate errors
+
+        self.__recent_errors = error_list
+
+        return error_list