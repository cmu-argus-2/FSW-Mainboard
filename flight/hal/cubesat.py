--- conflicted
+++ resolved
@@ -1,305 +1,300 @@
-import time
-
-from hal.drivers.middleware.errors import Errors
-from hal.drivers.middleware.generic_driver import Driver
-
-
-class CubeSat:
-    """CubeSat: Base class for all CubeSat implementations"""
-
-    __slots__ = (
-        "__device_list",
-        "__recent_errors",
-        "__state_flags",
-        "__uart1",
-        "__uart2",
-        "__spi",
-        "__i2c1",
-        "__i2c2",
-        "__gps",
-        "__battery_monitor",
-        "__jetson_monitor",
-        "__imu",
-        "__charger",
-        "__torque_x",
-        "__torque_y",
-        "__torque_z",
-        "__light_sensor_xp",
-        "__light_sensor_xm",
-        "__light_sensor_yp",
-        "__light_sensor_ym",
-        "__light_sensor_zm",
-        "__rtc",
-        "__radio",
-        "__sd_card",
-        "__burn_wires",
-        "__vfs",
-        "__payload_uart",
-        "_time_ref_boot",
-    )
-
-    def __init__(self):
-        # List of successfully initialized devices
-        self.__device_list: list[Driver] = []
-
-        # List of errors from most recent system diagnostic test
-        self.__recent_errors: list[int] = [Errors.NOERROR]
-
-        # State flags
-        self.__state_flags = None
-
-        # # # Interfaces
-        # self.__uart1 = None
-        # self.__uart2 = None
-        # self.__spi = None
-        # self.__i2c1 = None
-        # self.__i2c2 = None
-
-        # Devices
-        self.__board_power_monitor = None
-        self.__charger = None
-        self.__imu = None
-        self.__jetson_monitor = None
-        self.__torque_x = None
-        self.__torque_xp_power_monitor = None
-        self.__torque_xm_power_monitor = None
-        self.__solar_xp_power_monitor = None
-        self.__solar_xm_power_monitor = None
-        self.__light_sensor_xp = None
-        self.__light_sensor_xm = None
-        self.__fuel_gauge = None
-        self.__torque_y = None
-        self.__torque_yp_power_monitor = None
-        self.__torque_ym_power_monitor = None
-        self.__solar_yp_power_monitor = None
-        self.__solar_ym_power_monitor = None
-        self.__light_sensor_yp = None
-        self.__light_sensor_ym = None
-        self.__rtc = None
-        self.__torque_z = None
-        self.__torque_zp_power_monitor = None
-        self.__torque_zm_power_monitor = None
-        self.__solar_zp_power_monitor = None
-        self.__light_sensor_zm = None
-        # sun sensor here
-        self.__gps = None
-        self.__radio = None
-        self.__sd_card = None
-        self.__burn_wires = None
-        self.__payload_spi = None
-        self.__vfs = None
-
-<<<<<<< HEAD
-        # # Debugging
-        self.__neopixel = None
-=======
-        # Debugging
->>>>>>> 7cdb0ff3
-        self._time_ref_boot = int(time.time())
-
-    # ABSTRACT METHOD #
-    def boot_sequence(self) -> list[int]:
-        """boot_sequence: Boot sequence for the CubeSat."""
-        raise NotImplementedError("CubeSats must implement boot method")
-
-    # ABSTRACT METHOD #
-    def run_system_diagnostics(self) -> list[int] | None:
-        """run_diagnostic_test: Run all tests for the component"""
-        raise NotImplementedError("CubeSats must implement diagnostics method")
-
-    def get_recent_errors(self) -> list[int]:
-        """get_recent_errors: Get the most recent errors from the system"""
-        return self._recent_errors
-
-    @property
-    def device_list(self):
-        """device_list: Get the list of successfully initialized devices"""
-        return self.__device_list
-
-    def append_device(self, device):
-        """append_device: Append a device to the device list"""
-        self.__device_list.append(device)
-
-    ######################### STATE FLAGS ########################
-    @property
-    def STATE_FLAGS(self):
-        """STATE_FLAGS: Returns the state flags object
-        :return: object or None
-        """
-        return self._state_flags
-
-    # ######################### INTERFACES #########################
-
-    # @property
-    # def UART1(self):
-    #     """UART: Returns the UART interface"""
-    #     return self.__uart1
-
-    # @property
-    # def UART2(self):
-    #     """UART2: Returns the UART2 interface"""
-    #     return self.__uart2
-
-    # @property
-    # def SPI(self):
-    #     """SPI: Returns the SPI interface"""
-    #     return self.__spi
-
-    # @property
-    # def I2C1(self):
-    #     """I2C: Returns the I2C interface"""
-    #     return self.__i2c1
-
-    # @property
-    # def I2C2(self):
-    #     """I2C2: Returns the I2C2 interface"""
-    #     return self.__i2c2
-
-    ######################### DEVICES #########################
-
-    @property
-    def GPS(self):
-        """GPS: Returns the gps object
-        :return: object or None
-        """
-        return self.__gps
-
-    @property
-    def BOARD_POWER_MONITOR(self):
-        """BOARD_POWER_MONITOR: Returns the board power monitor object
-        :return: object or None
-        """
-        return self.__board_power_monitor
-
-    @property
-    def JETSON_POWER_MONITOR(self):
-        """JETSON_MONITOR: Returns the Jetson monitor object
-        :return: object or None
-        """
-        return self.__jetson_monitor
-
-    @property
-    def IMU(self):
-        """IMU: Returns the IMU object
-        :return: object or None
-        """
-        return self.__imu
-
-    @property
-    def CHARGER(self):
-        """CHARGER: Returns the charger object
-        :return: object or None
-        """
-        return self.__charger
-
-    @property
-    def TORQUE_X(self):
-        """TORQUE_X: Returns the torque driver in the x direction
-        :return: object or None
-        """
-        return self.__torque_x
-
-    @property
-    def TORQUE_XP_POWER_MONITOR(self):
-        """TORQUE_XP: Returns the torque driver in the x+ direction
-        :return: object or None
-        """
-        return self.__torque_xp_power_monitor
-
-    @property
-    def TORQUE_Y(self):
-        """TORQUE_Y: Returns the torque driver in the y direction
-        :return: object or None
-        """
-        return self.__torque_y
-
-    @property
-    def TORQUE_Z(self):
-        """TORQUE_Z: Returns the torque driver in the z direction
-        :return: object or None
-        """
-        return self.__torque_z
-
-    @property
-    def LIGHT_SENSOR_XP(self):
-        """LIGHT_SENSOR_XP: Returns the light sensor in the x+ direction
-        :return: object or None
-        """
-        return self.__light_sensor_xp
-
-    @property
-    def LIGHT_SENSOR_XM(self):
-        """LIGHT_SENSOR_XM: Returns the light sensor in the x- direction
-        :return: object or None
-        """
-        return self.__light_sensor_xm
-
-    @property
-    def LIGHT_SENSOR_YP(self):
-        """LIGHT_SENSOR_YP: Returns the light sensor in the y+ direction
-        :return: object or None
-        """
-        return self.__light_sensor_yp
-
-    @property
-    def LIGHT_SENSOR_YM(self):
-        """LIGHT_SENSOR_YM: Returns the light sensor in the y- direction
-        :return: object or None
-        """
-        return self.__light_sensor_ym
-
-    @property
-    def LIGHT_SENSOR_ZM(self):
-        """LIGHT_SENSOR_ZM: Returns the light sensor in the z+ direction
-        :return: object or None
-        """
-        return self.__light_sensor_zm
-
-    @property
-    def RTC(self):
-        """RTC: Returns the RTC object
-        :return: object or None
-        """
-        return self.__rtc
-
-    @property
-    def RADIO(self):
-        """RADIO: Returns the radio object
-        :return: object or None
-        """
-        return self.__radio
-
-    @property
-    def BURN_WIRES(self):
-        """BURN_WIRES: Returns the burn wire object
-        :return: object or None
-        """
-        return self.__burn_wires
-
-    @property
-    def SD_CARD(self):
-        """SD_CARD: Returns the SD card object
-        :return: object or None
-        """
-        return self.__sd_card
-
-    @property
-    def VFS(self):
-        """VFS: Returns the VFS object
-        :return: object or None
-        """
-        return self.__vfs
-
-    @property
-    def PAYLOADUART(self):
-        """PAYLOAD_EN: Returns the payload enable object
-        :return: object or None
-        """
-        return self.__payload_uart
-
-    @property
-    def BOOTTIME(self):
-        """BOOTTIME: Returns the reference count since the board booted
-        :return: object or None
-        """
-        return self._time_ref_boot
+import time
+
+from hal.drivers.middleware.errors import Errors
+from hal.drivers.middleware.generic_driver import Driver
+
+
+class CubeSat:
+    """CubeSat: Base class for all CubeSat implementations"""
+
+    __slots__ = (
+        "__device_list",
+        "__recent_errors",
+        "__state_flags",
+        "__uart1",
+        "__uart2",
+        "__spi",
+        "__i2c1",
+        "__i2c2",
+        "__gps",
+        "__battery_monitor",
+        "__jetson_monitor",
+        "__imu",
+        "__charger",
+        "__torque_x",
+        "__torque_y",
+        "__torque_z",
+        "__light_sensor_xp",
+        "__light_sensor_xm",
+        "__light_sensor_yp",
+        "__light_sensor_ym",
+        "__light_sensor_zm",
+        "__rtc",
+        "__radio",
+        "__sd_card",
+        "__burn_wires",
+        "__vfs",
+        "__payload_uart",
+        "_time_ref_boot",
+    )
+
+    def __init__(self):
+        # List of successfully initialized devices
+        self.__device_list: list[Driver] = []
+
+        # List of errors from most recent system diagnostic test
+        self.__recent_errors: list[int] = [Errors.NOERROR]
+
+        # State flags
+        self.__state_flags = None
+
+        # # # Interfaces
+        # self.__uart1 = None
+        # self.__uart2 = None
+        # self.__spi = None
+        # self.__i2c1 = None
+        # self.__i2c2 = None
+
+        # Devices
+        self.__board_power_monitor = None
+        self.__charger = None
+        self.__imu = None
+        self.__jetson_monitor = None
+        self.__torque_x = None
+        self.__torque_xp_power_monitor = None
+        self.__torque_xm_power_monitor = None
+        self.__solar_xp_power_monitor = None
+        self.__solar_xm_power_monitor = None
+        self.__light_sensor_xp = None
+        self.__light_sensor_xm = None
+        self.__fuel_gauge = None
+        self.__torque_y = None
+        self.__torque_yp_power_monitor = None
+        self.__torque_ym_power_monitor = None
+        self.__solar_yp_power_monitor = None
+        self.__solar_ym_power_monitor = None
+        self.__light_sensor_yp = None
+        self.__light_sensor_ym = None
+        self.__rtc = None
+        self.__torque_z = None
+        self.__torque_zp_power_monitor = None
+        self.__torque_zm_power_monitor = None
+        self.__solar_zp_power_monitor = None
+        self.__light_sensor_zm = None
+        # sun sensor here
+        self.__gps = None
+        self.__radio = None
+        self.__sd_card = None
+        self.__burn_wires = None
+        self.__payload_spi = None
+        self.__vfs = None
+
+        # Debugging
+        self._time_ref_boot = int(time.time())
+
+    # ABSTRACT METHOD #
+    def boot_sequence(self) -> list[int]:
+        """boot_sequence: Boot sequence for the CubeSat."""
+        raise NotImplementedError("CubeSats must implement boot method")
+
+    # ABSTRACT METHOD #
+    def run_system_diagnostics(self) -> list[int] | None:
+        """run_diagnostic_test: Run all tests for the component"""
+        raise NotImplementedError("CubeSats must implement diagnostics method")
+
+    def get_recent_errors(self) -> list[int]:
+        """get_recent_errors: Get the most recent errors from the system"""
+        return self._recent_errors
+
+    @property
+    def device_list(self):
+        """device_list: Get the list of successfully initialized devices"""
+        return self.__device_list
+
+    def append_device(self, device):
+        """append_device: Append a device to the device list"""
+        self.__device_list.append(device)
+
+    ######################### STATE FLAGS ########################
+    @property
+    def STATE_FLAGS(self):
+        """STATE_FLAGS: Returns the state flags object
+        :return: object or None
+        """
+        return self._state_flags
+
+    # ######################### INTERFACES #########################
+
+    # @property
+    # def UART1(self):
+    #     """UART: Returns the UART interface"""
+    #     return self.__uart1
+
+    # @property
+    # def UART2(self):
+    #     """UART2: Returns the UART2 interface"""
+    #     return self.__uart2
+
+    # @property
+    # def SPI(self):
+    #     """SPI: Returns the SPI interface"""
+    #     return self.__spi
+
+    # @property
+    # def I2C1(self):
+    #     """I2C: Returns the I2C interface"""
+    #     return self.__i2c1
+
+    # @property
+    # def I2C2(self):
+    #     """I2C2: Returns the I2C2 interface"""
+    #     return self.__i2c2
+
+    ######################### DEVICES #########################
+
+    @property
+    def GPS(self):
+        """GPS: Returns the gps object
+        :return: object or None
+        """
+        return self.__gps
+
+    @property
+    def BOARD_POWER_MONITOR(self):
+        """BOARD_POWER_MONITOR: Returns the board power monitor object
+        :return: object or None
+        """
+        return self.__board_power_monitor
+
+    @property
+    def JETSON_POWER_MONITOR(self):
+        """JETSON_MONITOR: Returns the Jetson monitor object
+        :return: object or None
+        """
+        return self.__jetson_monitor
+
+    @property
+    def IMU(self):
+        """IMU: Returns the IMU object
+        :return: object or None
+        """
+        return self.__imu
+
+    @property
+    def CHARGER(self):
+        """CHARGER: Returns the charger object
+        :return: object or None
+        """
+        return self.__charger
+
+    @property
+    def TORQUE_X(self):
+        """TORQUE_X: Returns the torque driver in the x direction
+        :return: object or None
+        """
+        return self.__torque_x
+
+    @property
+    def TORQUE_XP_POWER_MONITOR(self):
+        """TORQUE_XP: Returns the torque driver in the x+ direction
+        :return: object or None
+        """
+        return self.__torque_xp_power_monitor
+
+    @property
+    def TORQUE_Y(self):
+        """TORQUE_Y: Returns the torque driver in the y direction
+        :return: object or None
+        """
+        return self.__torque_y
+
+    @property
+    def TORQUE_Z(self):
+        """TORQUE_Z: Returns the torque driver in the z direction
+        :return: object or None
+        """
+        return self.__torque_z
+
+    @property
+    def LIGHT_SENSOR_XP(self):
+        """LIGHT_SENSOR_XP: Returns the light sensor in the x+ direction
+        :return: object or None
+        """
+        return self.__light_sensor_xp
+
+    @property
+    def LIGHT_SENSOR_XM(self):
+        """LIGHT_SENSOR_XM: Returns the light sensor in the x- direction
+        :return: object or None
+        """
+        return self.__light_sensor_xm
+
+    @property
+    def LIGHT_SENSOR_YP(self):
+        """LIGHT_SENSOR_YP: Returns the light sensor in the y+ direction
+        :return: object or None
+        """
+        return self.__light_sensor_yp
+
+    @property
+    def LIGHT_SENSOR_YM(self):
+        """LIGHT_SENSOR_YM: Returns the light sensor in the y- direction
+        :return: object or None
+        """
+        return self.__light_sensor_ym
+
+    @property
+    def LIGHT_SENSOR_ZM(self):
+        """LIGHT_SENSOR_ZM: Returns the light sensor in the z+ direction
+        :return: object or None
+        """
+        return self.__light_sensor_zm
+
+    @property
+    def RTC(self):
+        """RTC: Returns the RTC object
+        :return: object or None
+        """
+        return self.__rtc
+
+    @property
+    def RADIO(self):
+        """RADIO: Returns the radio object
+        :return: object or None
+        """
+        return self.__radio
+
+    @property
+    def BURN_WIRES(self):
+        """BURN_WIRES: Returns the burn wire object
+        :return: object or None
+        """
+        return self.__burn_wires
+
+    @property
+    def SD_CARD(self):
+        """SD_CARD: Returns the SD card object
+        :return: object or None
+        """
+        return self.__sd_card
+
+    @property
+    def VFS(self):
+        """VFS: Returns the VFS object
+        :return: object or None
+        """
+        return self.__vfs
+
+    @property
+    def PAYLOADUART(self):
+        """PAYLOAD_EN: Returns the payload enable object
+        :return: object or None
+        """
+        return self.__payload_uart
+
+    @property
+    def BOOTTIME(self):
+        """BOOTTIME: Returns the reference count since the board booted
+        :return: object or None
+        """
+        return self._time_ref_boot