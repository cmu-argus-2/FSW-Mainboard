--- conflicted
+++ resolved
@@ -15,12 +15,6 @@
     TASK.OBDH: {"Task": obdh, "Frequency": 0.5, "Priority": 2},
     TASK.COMMS: {"Task": comms, "Frequency": 1, "Priority": 2, "ScheduleLater": True},
     TASK.ADCS: {"Task": adcs, "Frequency": 5, "Priority": 2, "ScheduleLater": True},
-<<<<<<< HEAD
-    TASK.GPS: {"Task": gps, "Frequency": 0.03, "Priority": 4, "ScheduleLater": True},
-    TASK.PAYLOAD: {"Task": payload, "Frequency": 0.1, "Priority": 3, "ScheduleLater": True},
-=======
-    TASK.THERMAL: {"Task": thermal, "Frequency": 0.1, "Priority": 5, "ScheduleLater": True},
     TASK.GPS: {"Task": gps, "Frequency": 0.03, "Priority": 2, "ScheduleLater": True},
     TASK.PAYLOAD: {"Task": payload, "Frequency": 0.1, "Priority": 4, "ScheduleLater": True},
->>>>>>> 694b5eed
 }