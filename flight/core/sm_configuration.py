from core.states import STATES, TASK
from tasks.adcs import Task as adcs
from tasks.command import Task as command
from tasks.comms import Task as comms
from tasks.eps import Task as eps
from tasks.gps import Task as gps
from tasks.imu import Task as imu
from tasks.obdh import Task as obdh
from tasks.thermal import Task as thermal

TASK_REGISTRY = {
    TASK.COMMAND: command,
    TASK.EPS: eps,
    TASK.OBDH: obdh,
    TASK.ADCS: adcs,
    TASK.IMU: imu,
    TASK.COMMS: comms,
    TASK.THERMAL: thermal,
    TASK.GPS: gps,
}

SM_CONFIGURATION = {
    STATES.STARTUP: {
        "Tasks": {
            TASK.COMMAND: {"Frequency": 2, "Priority": 1},
            TASK.EPS: {"Frequency": 1, "Priority": 2},
            TASK.OBDH: {"Frequency": 1, "Priority": 3},
        },
        "MovesTo": [STATES.NOMINAL],
    },
    STATES.NOMINAL: {
        "Tasks": {
            TASK.COMMAND: {"Frequency": 2, "Priority": 1},
<<<<<<< HEAD
            TASK.TIMING: {"Frequency": 0.1, "Priority": 2},
            TASK.EPS: {"Frequency": 0.5, "Priority": 1},
            TASK.OBDH: {"Frequency": 0.5, "Priority": 2},
            TASK.IMU: {"Frequency": 5, "Priority": 5},
            TASK.ADCS: {"Frequency": 0.1, "Priority": 2, "ScheduleLater": True},
            TASK.COMMS: {"Frequency": 1, "Priority": 2, "ScheduleLater": True},
            TASK.THERMAL: {"Frequency": 0.1, "Priority": 5, "ScheduleLater": True},
            TASK.GPS: {"Frequency": 0.05, "Priority": 5, "ScheduleLater": True},
            TASK.TM: {"Frequency": 0.1, "Priority": 4, "ScheduleLater": True},
=======
            TASK.COMMS: {"Frequency": 2, "Priority": 2, "ScheduleLater": True},
            TASK.EPS: {"Frequency": 1, "Priority": 1},
            TASK.OBDH: {"Frequency": 1, "Priority": 2},
            TASK.IMU: {"Frequency": 10, "Priority": 1},
            TASK.ADCS: {"Frequency": 5, "Priority": 1, "ScheduleLater": True},
            TASK.THERMAL: {"Frequency": 0.1, "Priority": 5, "ScheduleLater": True},
            TASK.GPS: {"Frequency": 0.03, "Priority": 5, "ScheduleLater": True},
>>>>>>> a35a7953
        },
        "MovesTo": [STATES.DOWNLINK, STATES.LOW_POWER, STATES.SAFE],
    },
    STATES.DOWNLINK: {
        "Tasks": {
            TASK.COMMAND: {"Frequency": 2, "Priority": 1},
<<<<<<< HEAD
            TASK.COMMS: {"Frequency": 4, "Priority": 2},
            TASK.EPS: {"Frequency": 0.2, "Priority": 1},
            TASK.OBDH: {"Frequency": 0.2, "Priority": 2},
=======
            TASK.COMMS: {"Frequency": 5, "Priority": 1},
            TASK.EPS: {"Frequency": 1, "Priority": 1},
            TASK.OBDH: {"Frequency": 1, "Priority": 2},
            TASK.IMU: {"Frequency": 10, "Priority": 1},
            TASK.ADCS: {"Frequency": 5, "Priority": 2, "ScheduleLater": True},
            TASK.THERMAL: {"Frequency": 0.1, "Priority": 5, "ScheduleLater": True},
            TASK.GPS: {"Frequency": 0.03, "Priority": 5, "ScheduleLater": True},
>>>>>>> a35a7953
        },
        "MovesTo": [STATES.NOMINAL, STATES.SAFE],
    },
    STATES.LOW_POWER: {
        "Tasks": {
            TASK.COMMAND: {"Frequency": 2, "Priority": 1},
            TASK.COMMS: {"Frequency": 1, "Priority": 1, "ScheduleLater": True},
            TASK.EPS: {"Frequency": 2, "Priority": 1},
            TASK.OBDH: {"Frequency": 1, "Priority": 2},
            TASK.IMU: {"Frequency": 10, "Priority": 1},
            TASK.ADCS: {"Frequency": 5, "Priority": 2, "ScheduleLater": True},
            TASK.THERMAL: {"Frequency": 0.1, "Priority": 5, "ScheduleLater": True},
            TASK.GPS: {"Frequency": 0.03, "Priority": 5, "ScheduleLater": True},
        },
        "MovesTo": [STATES.NOMINAL, STATES.SAFE],
    },
    STATES.SAFE: {
        "Tasks": {
            TASK.COMMAND: {"Frequency": 2, "Priority": 1},
            TASK.COMMS: {"Frequency": 2, "Priority": 1, "ScheduleLater": True},
            TASK.EPS: {"Frequency": 1, "Priority": 1},
            TASK.OBDH: {"Frequency": 0.2, "Priority": 2},
            TASK.IMU: {"Frequency": 10, "Priority": 1},
            TASK.ADCS: {"Frequency": 5, "Priority": 2, "ScheduleLater": True},
            TASK.THERMAL: {"Frequency": 0.1, "Priority": 5, "ScheduleLater": True},
            TASK.GPS: {"Frequency": 0.03, "Priority": 5, "ScheduleLater": True},
        },
        "MovesTo": [STATES.NOMINAL, STATES.DOWNLINK],
    },
}<|MERGE_RESOLUTION|>--- conflicted
+++ resolved
@@ -31,17 +31,6 @@
     STATES.NOMINAL: {
         "Tasks": {
             TASK.COMMAND: {"Frequency": 2, "Priority": 1},
-<<<<<<< HEAD
-            TASK.TIMING: {"Frequency": 0.1, "Priority": 2},
-            TASK.EPS: {"Frequency": 0.5, "Priority": 1},
-            TASK.OBDH: {"Frequency": 0.5, "Priority": 2},
-            TASK.IMU: {"Frequency": 5, "Priority": 5},
-            TASK.ADCS: {"Frequency": 0.1, "Priority": 2, "ScheduleLater": True},
-            TASK.COMMS: {"Frequency": 1, "Priority": 2, "ScheduleLater": True},
-            TASK.THERMAL: {"Frequency": 0.1, "Priority": 5, "ScheduleLater": True},
-            TASK.GPS: {"Frequency": 0.05, "Priority": 5, "ScheduleLater": True},
-            TASK.TM: {"Frequency": 0.1, "Priority": 4, "ScheduleLater": True},
-=======
             TASK.COMMS: {"Frequency": 2, "Priority": 2, "ScheduleLater": True},
             TASK.EPS: {"Frequency": 1, "Priority": 1},
             TASK.OBDH: {"Frequency": 1, "Priority": 2},
@@ -49,18 +38,12 @@
             TASK.ADCS: {"Frequency": 5, "Priority": 1, "ScheduleLater": True},
             TASK.THERMAL: {"Frequency": 0.1, "Priority": 5, "ScheduleLater": True},
             TASK.GPS: {"Frequency": 0.03, "Priority": 5, "ScheduleLater": True},
->>>>>>> a35a7953
         },
         "MovesTo": [STATES.DOWNLINK, STATES.LOW_POWER, STATES.SAFE],
     },
     STATES.DOWNLINK: {
         "Tasks": {
             TASK.COMMAND: {"Frequency": 2, "Priority": 1},
-<<<<<<< HEAD
-            TASK.COMMS: {"Frequency": 4, "Priority": 2},
-            TASK.EPS: {"Frequency": 0.2, "Priority": 1},
-            TASK.OBDH: {"Frequency": 0.2, "Priority": 2},
-=======
             TASK.COMMS: {"Frequency": 5, "Priority": 1},
             TASK.EPS: {"Frequency": 1, "Priority": 1},
             TASK.OBDH: {"Frequency": 1, "Priority": 2},
@@ -68,7 +51,6 @@
             TASK.ADCS: {"Frequency": 5, "Priority": 2, "ScheduleLater": True},
             TASK.THERMAL: {"Frequency": 0.1, "Priority": 5, "ScheduleLater": True},
             TASK.GPS: {"Frequency": 0.03, "Priority": 5, "ScheduleLater": True},
->>>>>>> a35a7953
         },
         "MovesTo": [STATES.NOMINAL, STATES.SAFE],
     },
